import argparse
import os
import pickle
import random
import torch as t
from graph_utils import WeightedDAG, deduce_edge_weights
from attribution import patching_effect, get_grad
from tensordict import TensorDict

from nnsight import LanguageModel
from tqdm import tqdm, trange
from copy import deepcopy
from collections import defaultdict
from loading_utils import (
    load_examples, load_submodule_and_dictionary, submodule_name_to_type_layer, DictionaryCfg
)
from acdc import patching_on_y, patching_on_downstream_feature
from ablation_utils import run_with_ablated_features

class CircuitNode:
<<<<<<< HEAD
    def __init__(self, name, submodule, dictionary, feat_idx):
        self.name = name
        self.submodule = submodule
        self.dictionary = dictionary
        self.feat_idx = feat_idx
=======
    def __init__(self, name, accumulated_gradient = None, data = None, children = None, parents = None):
        self.name = name    # format: `{layer}_{idx}_{submodule_type}` OR `y`
        self.data = data    # TODO: 10 sentences w/ activated tokens?
        self.accumulated_gradient = accumulated_gradient # Accumulated gradient of y w.r.t. this node via paths in the circuit
        if not children:
            self.children = []
        else:
            self.children = children
        if not parents:
            self.parents = []
        else:
            self.parents = parents
        
        self.effect_on_parents = {}


    def add_child(self, child, effect_on_parent=None):
        if "_" in self.name:
            this_layer = self.name.split("_")[0]
            this_type = self.name.split("_")[-1]
            child_layer = child.name.split("_")[0]
            child_type = child.name.split("_")[-1]
            if child_layer > this_layer:
                raise Exception(f"Invalid child: {self.name} -> {child.name}")
            elif child_layer == this_layer and "attn" == this_type: # account for the fact that attn can be child of mlp in the same transformer block
                raise Exception(f"Invalid child: {self.name} -> {child.name}")
            elif child_layer == this_layer and "mlp" == this_type and "resid" == child_type:
                raise Exception(f"Invalid child: {self.name} -> {child.name}")
            
        self.children.append(child)
        child.parents.append(self)
        child.effect_on_parents[self] = effect_on_parent

    def __eq__(self, other):
        return self.name == other.name
>>>>>>> d5d27d84
    
    def __hash__(self):
        return hash(self.name)

<<<<<<< HEAD
    def __repr__(self):
        return self.name
=======

class Circuit:
    def __init__(self, model, submodules, dictionary_dir, dictionary_size, dataset,
                 threshold=0.05, ):
        self.model = model
        self.submodules_generic = submodules
        self.dict_cfg = DictionaryCfg(dictionary_dir, dictionary_size)
        self.dataset = dataset
        self.patch_token_pos = -1
        self.y_threshold = threshold
        self.feat_threshold = threshold
        self.path_threshold = threshold

        self.root = CircuitNode("y", accumulated_gradient=1) # (d/dy)y = 1

    def _get_paths_to_root(self, lower_node, upper_node):
        for parent in upper_node.parents:
            if parent.name == "y":
                yield [lower_node, upper_node]
            else:
                for path in self._get_paths_to_root(upper_node, parent):
                    yield [lower_node] + path
    
    
    def _normalize_name(self, name):
        layer, feat_idx, submodule_type = name.split("_")
        return f"{submodule_type}_{layer}/{feat_idx}"


    def _evaluate_effects(self, effects, submodule_names, threshold, ds_node, nodes_per_submod):
        """
        Adds nodes with effect above threshold to circuit and nodes_per_submod dict.
        us: upstream
        """
        for us_submod, us_submod_name in zip(effects, submodule_names):
            us_submod_layer, us_submod_type = submodule_name_to_type_layer(us_submod_name)
            feats_above_threshold = (effects[us_submod] > threshold).nonzero().flatten().tolist()
            for feature_idx in feats_above_threshold:
                us_node_name = f"{us_submod_layer}_{feature_idx}_{us_submod_type}"
                child = CircuitNode(us_node_name, accumulated_gradient=None)
                ds_node.add_child(child, effect_on_parent=effects[us_submod][feature_idx].item())
                if child not in nodes_per_submod[us_submod]:
                    nodes_per_submod[us_submod].append(child)


    def locate_circuit(self, patch_method='separate'):
        num_layers = self.model.config.num_hidden_layers
        nodes_per_submod = defaultdict(list)

        # Load all submodules and dictionaries into list grouped by layer
        all_submodule_names, all_submodules, all_dictionaries = [], [], []
        for layer in range(num_layers):
            submodule_names_layer, submodules_layer, dictionaries_layer = [], [], []
            for submodule_name in self.submodules_generic:
                submodule_name = submodule_name.format(str(layer))
                submodule, dictionary = load_submodule_and_dictionary(self.model, submodule_name, self.dict_cfg)
                submodule_names_layer.append(submodule_name)
                submodules_layer.append(submodule)
                dictionaries_layer.append(dictionary)
            all_submodule_names.append(submodule_names_layer)
            all_submodules.append(submodules_layer)
            all_dictionaries.append(dictionaries_layer)

        # Iterate through layers
        for layer in trange(num_layers-1, -1, -1, desc="Layers", total=num_layers):
            submodule_names_layer, submodules_layer, dictionaries_layer = all_submodule_names[layer], all_submodules[layer], all_dictionaries[layer]
            # Effects on y (downstream)
            # Upstream: submodules of this layer
            effects_on_y, _ = patching_on_y(self.model, self.dataset, submodules_layer, dictionaries_layer, method=patch_method)
            effects_on_y = effects_on_y.effects
            self._evaluate_effects(effects_on_y, submodule_names_layer, self.y_threshold, self.root, nodes_per_submod)

            # Effects on submodules in this layer
            # Upstream: submodules of layers earier in the forward pass
            if layer > 0:
                for ds_submodule, ds_dictionary in zip(submodules_layer, dictionaries_layer): # iterate backwards through submodules; first submodule in all_submodules cannot be downstream
                    # Effects on downstream features
                    # Iterate backwards through submodules and measure causal effects.
                    us_submodule_names = [n for names in all_submodule_names[:layer] for n in names] # flatten all_submodule_names[:layer]
                    us_submodules = [s for submodules in all_submodules[:layer] for s in submodules]
                    us_dictionaries = [d for dictionaries in all_dictionaries[:layer] for d in dictionaries]
                    for ds_node in nodes_per_submod[ds_submodule]:
                        # print(f'ds_node: {ds_node.name}')
                        ds_node_idx = int(ds_node.name.split("_")[1])
                        feat_ds_effects, _ = patching_on_downstream_feature(
                            self.model, 
                            self.dataset,
                            us_submodules,
                            us_dictionaries,
                            ds_submodule,
                            ds_dictionary,
                            downstream_feature_id=ds_node_idx,
                            method=patch_method,
                            )
                        feat_ds_effects = feat_ds_effects.effects
                        self._evaluate_effects(feat_ds_effects, us_submodule_names, self.feat_threshold, ds_node, nodes_per_submod)


    def _evaluate_effects_chainrule(self, effects, submodule_names, threshold, ds_node, nodes_per_submod, grads_y_wrt_us_features):
        """
        Adds nodes with effect above threshold to circuit and nodes_per_submod dict.
        us: upstream, the nodes where outputs are patched
        """
        for us_submod, us_submod_name in zip(effects, submodule_names):
            us_submod_layer, us_submod_type = submodule_name_to_type_layer(us_submod_name)
            feats_above_threshold = (effects[us_submod] > threshold).nonzero().flatten().tolist()
            for feature_idx in feats_above_threshold:
                us_node_name = f"{us_submod_layer}_{feature_idx}_{us_submod_type}"
                this_node = CircuitNode(name=us_node_name, accumulated_gradient=grads_y_wrt_us_features[us_submod][feature_idx])

                # check whether node already exists in circuit
                if this_node in nodes_per_submod[us_submod]:
                    for node in nodes_per_submod[us_submod]:    # TODO: make more efficient. can't index sets (use dict?)
                        if node.name == this_node.name:
                            us_node = node
                            break
                    # us_node = nodes_per_submod[us_submod][this_node.name]
                    us_node.accumulated_gradient += grads_y_wrt_us_features[us_submod][feature_idx]
                else:
                    us_node = this_node
                    nodes_per_submod[us_submod].add(us_node)
                ds_node.add_child(us_node, effect_on_parent=effects[us_submod][feature_idx].item())


    def locate_circuit_chainrule(self, patch_method='separate', sequence_aggregation='final_pos_only'):
        num_layers = self.model.config.num_hidden_layers
        nodes_per_submod = defaultdict(set)

        # Load all submodules and dictionaries into list grouped by layer
        all_submodule_names, all_submodules, all_dictionaries = [], [], []
        for layer in range(num_layers):
            submodule_names_layer, submodules_layer, dictionaries_layer = [], [], []
            for submodule_name in self.submodules_generic:
                submodule_name = submodule_name.format(str(layer))
                submodule, dictionary = load_submodule_and_dictionary(self.model, submodule_name, self.dict_cfg)
                submodule_names_layer.append(submodule_name)
                submodules_layer.append(submodule)
                dictionaries_layer.append(dictionary)
            all_submodule_names.append(submodule_names_layer)
            all_submodules.append(submodules_layer)
            all_dictionaries.append(dictionaries_layer)

        # Iterate through layers
        for layer in trange(num_layers-1, -1, -1, desc="Layers", total=num_layers):
            submodule_names_layer, submodules_layer, dictionaries_layer = all_submodule_names[layer], all_submodules[layer], all_dictionaries[layer]
            # Effects on y (downstream)
            # Upstream: submodules of this layer
            effects_on_y, grads_y_wrt_us_features = patching_on_y(
                self.model, 
                self.dataset, 
                submodules_layer, 
                dictionaries_layer, 
                method=patch_method, 
                grad_y_wrt_downstream=1, 
                sequence_aggregation=sequence_aggregation
                ) # (d/dy)y = 1
            effects_on_y = effects_on_y.effects
            self._evaluate_effects_chainrule(effects_on_y, submodule_names_layer, self.y_threshold, self.root, nodes_per_submod, grads_y_wrt_us_features)

            # Effects on submodules in this layer
            # Upstream: submodules of layers earier in the forward pass
            if layer > 0:
                for ds_submodule, ds_dictionary in zip(submodules_layer, dictionaries_layer): # iterate backwards through submodules; first submodule in all_submodules cannot be downstream
                    # Effects on downstream features
                    # Iterate backwards through submodules and measure causal effects.
                    us_submodule_names = [n for names in all_submodule_names[:layer] for n in names] # flatten all_submodule_names[:layer]
                    us_submodules = [s for submodules in all_submodules[:layer] for s in submodules]
                    us_dictionaries = [d for dictionaries in all_dictionaries[:layer] for d in dictionaries]
                    for ds_node in nodes_per_submod[ds_submodule]:
                        # print(f'ds_node: {ds_node.name}')
                        ds_node_idx = int(ds_node.name.split("_")[1])
                        feat_ds_effects, grads_y_wrt_us_features = patching_on_downstream_feature(
                            self.model, 
                            self.dataset,
                            us_submodules,
                            us_dictionaries,
                            ds_submodule,
                            ds_dictionary,
                            downstream_feature_id=ds_node_idx,
                            grad_y_wrt_downstream=ds_node.accumulated_gradient,
                            method=patch_method,
                            sequence_aggregation=sequence_aggregation,
                            )
                        feat_ds_effects = feat_ds_effects.effects
                        self._evaluate_effects_chainrule(feat_ds_effects, us_submodule_names, self.feat_threshold, ds_node, nodes_per_submod, grads_y_wrt_us_features)


    def evaluate_faithfulness(self, eval_dataset=None, patch_type='zero'):
        """
        Evaluate performance of circuit compared to full model.
        `patch_type` can be one of the following:
        - "zero": sets activation to zero
        - "mean": sets activation to its mean over many Pile contexts (loads from .pkl)
        - "random": sets activation to what it would've been given a single Pile
                    context (computed in-function)
        """
        if not eval_dataset:    # evaluate on train dataset
            eval_dataset = self.dataset
        feature_list = self.get_feature_list()

        if patch_type == "zero":
            patch_vector = t.zeros(self.dict_cfg.size)
        elif patch_type == "mean":
            raise NotImplementedError()
        elif patch_type == "random":
            raise NotImplementedError()
        
        # Pre-load all submodules and dictionaries
        num_layers = self.model.config.num_hidden_layers
        submodule_to_autoencoder = {}
        for layer in range(num_layers):
            for submodule_name in self.submodules_generic:
                submodule_name = submodule_name.format(str(layer))
                submodule, dictionary = load_submodule_and_dictionary(self.model, submodule_name, self.dict_cfg)
                submodule_to_autoencoder[submodule] = dictionary
        
        mean_faithfulness = 0.
        num_examples = len(eval_dataset)
        faithfulness_by_example = {}
        for example in tqdm(eval_dataset, desc="Evaluating faithfulness", total=len(eval_dataset)):
            with self.model.invoke(example["clean_prefix"]) as invoker:
                pass
            model_logit_diff = invoker.output.logits[:, -1, example["clean_answer"]] - \
                                invoker.output.logits[:, -1, example["patch_answer"]]

            circuit_out = run_with_ablated_features(self.model, example["clean_prefix"], self.dict_cfg.dir, self.dict_cfg.size,
                                                    feature_list, submodule_to_autoencoder, 
                                                    patch_vector=patch_vector, inverse=True)["model"]
            circuit_logit_diff = circuit_out.logits[:, -1, example["clean_answer"]] - \
                                    circuit_out.logits[:, -1, example["patch_answer"]]
            faithfulness = circuit_logit_diff / model_logit_diff

            # print(example["clean_prefix"], example["clean_answer"])
            # example_sent = self.model.tokenizer.decode(example["clean_prefix"][0]) + " " + self.model.tokenizer.decode(example["clean_answer"])
            # faithfulness_by_example[example_sent] = faithfulness
            mean_faithfulness += faithfulness
        
        # sorted_faithfulness = {k: v for k, v in sorted(faithfulness_by_example.items(), key=lambda x: x[1])}
        # for example in sorted_faithfulness:
        #     print(f"{example}: {sorted_faithfulness[example]}")

        mean_faithfulness /= num_examples
        return mean_faithfulness.item()


    def evaluate_completeness(self, eval_dataset=None, patch_type='zero', K_size=10, sample_size=5):
        """
        Evaluate whether we've .
        `patch_type` can be one of the following:
        - "zero": sets activation to zero
        - "mean": sets activation to its mean over many Pile contexts (loads from .pkl)
        - "random": sets activation to what it would've been given a single Pile
                    context (computed in-function)
        """
        if not eval_dataset:    # evaluate on train dataset
            eval_dataset = self.dataset
        circuit_feature_set = set(self.get_feature_list())

        if patch_type == "zero":
            patch_vector = t.zeros(self.dict_cfg.size)
        elif patch_type == "mean":
            raise NotImplementedError()
        elif patch_type == "random":
            raise NotImplementedError()

        # Pre-load all submodules and dictionaries
        num_layers = self.model.config.num_hidden_layers
        submodule_to_autoencoder = {}
        for layer in range(num_layers):
            for submodule_name in self.submodules_generic:
                submodule_name = submodule_name.format(str(layer))
                submodule, dictionary = load_submodule_and_dictionary(self.model, submodule_name, self.dict_cfg)
                submodule_to_autoencoder[submodule] = dictionary
        
        mean_percent_recovered = 0
        completeness_points = []
        mean_incompleteness = 0.
        total = 0
        K = set()
        num_examples = len(eval_dataset)
        curr_parent = self.root
        next_parents = []      # queue
        for _ in tqdm(range(K_size), desc="Building K", total=K_size):
            curr_node = None
            while True:     # do-while loop
                max_effect = float("-inf")
                for child in curr_parent.children:
                    next_parents.append(child)
                    if self._normalize_name(child.name) in K:
                        continue
                    if child.effect_on_parents[curr_parent] > max_effect:
                        max_effect = child.effect_on_parents[curr_parent]
                        curr_node = child
                if curr_node is None:
                    curr_parent = next_parents.pop(0)
                if not (curr_node is None and len(next_parents) != 0):
                    break
            if curr_node is None:
                print(f"No more nodes to add. Exiting loop w/ |K|={len(K)}")
            else:
                K.add(self._normalize_name(curr_node.name))
            
            # subsample_size = min(sample_size, len(circuit_features_no_K))
            # feature_subsample = random.choices(list(circuit_features_no_K), k=subsample_size)
            # max_incompleteness_feature = None
            # final_circuit_no_K_diff = None
            # max_incompleteness = float("-inf")
            # greedily locate feature in subsample that maximizes incompleteness score
            # for feature in feature_subsample:
            #     circuit_features_no_K_v = deepcopy(circuit_features_no_K)
            #     circuit_features_no_K_v.remove(feature)
            #     mean_change_in_diff = 0.
            #     for example in eval_dataset:
            #         circuit_no_K_out = run_with_ablated_features(self.model, example["clean_prefix"],
            #                                                         self.dict_cfg.dir, self.dict_cfg.size,
            #                                                         list(circuit_features_no_K), submodule_to_autoencoder,
            #                                                         patch_vector=patch_vector, inverse=True)["model"]
            #         circuit_no_K_v_out = run_with_ablated_features(self.model, example["clean_prefix"],
            #                                                         self.dict_cfg.dir, self.dict_cfg.size,
            #                                                         list(circuit_features_no_K_v), submodule_to_autoencoder, 
            #                                                         patch_vector=patch_vector, inverse=True)["model"]
            #         circuit_no_K_diff = circuit_no_K_out.logits[:, -1, example["clean_answer"]] - \
            #                             circuit_no_K_out.logits[:, -1, example["patch_answer"]]
            #         circuit_no_K_v_diff = circuit_no_K_v_out.logits[:, -1, example["clean_answer"]] - \
            #                                 circuit_no_K_v_out.logits[:, -1, example["patch_answer"]]
            #         mean_change_in_diff += abs(circuit_no_K_v_diff - circuit_no_K_diff)
            #     mean_change_in_diff /= num_examples
            #     if mean_change_in_diff > max_incompleteness:
            #         max_incompleteness = mean_change_in_diff
            #         max_incompleteness_feature = feature
            # K.add(max_incompleteness_feature)

        # compute incompleteness
        model_no_K_diff = 0.
        circuit_features_no_K = circuit_feature_set.difference(K)
        completeness = 0.
        for example in tqdm(eval_dataset, desc="Evaluating completeness", total=len(eval_dataset)):
            model_no_K_out = run_with_ablated_features(self.model, example["clean_prefix"],
                                        self.dict_cfg.dir, self.dict_cfg.size,
                                        K, submodule_to_autoencoder, 
                                        patch_vector=patch_vector, inverse=False)["model"]
            model_no_K_diff = model_no_K_out.logits[:, -1, example["clean_answer"]] - \
                              model_no_K_out.logits[:, -1, example["patch_answer"]]
            circuit_no_K_out = run_with_ablated_features(self.model, example["clean_prefix"],
                                                         self.dict_cfg.dir, self.dict_cfg.size,
                                                         list(circuit_features_no_K), submodule_to_autoencoder,
                                                         patch_vector=patch_vector, inverse=True)["model"]
            circuit_no_K_diff = circuit_no_K_out.logits[:, -1, example["clean_answer"]] - \
                                circuit_no_K_out.logits[:, -1, example["patch_answer"]]
            completeness += circuit_no_K_diff / model_no_K_diff
        
        completeness /= num_examples
        completeness_points.append((circuit_no_K_diff.item(), model_no_K_diff.item()))
        return {"mean_completeness": completeness.item(),
                "completeness_points": completeness_points,
                "K": K}
>>>>>>> d5d27d84
    
    def __eq__(self, other):
        return self.name == other.name

def get_circuit(
        clean, 
        patch,
        model,
        submodules,
        submodule_names,
        dictionaries,
        metric_fn,
        node_threshold=0.1,
        edge_threshold=0.01,
        method='separate',
):
    
    # first, figure out which features get to go in the circuit and the gradient of y wrt these feeatures
    effects, deltas, grads, total_effect = patching_effect(clean, patch, model, submodules, dictionaries, metric_fn, method=method)
    feat_idxs = {}
    grads_to_y = {}
    for submodule, effect in effects.items():
        feat_idxs[submodule] = t.nonzero(effect > node_threshold)
        grads_to_y[submodule] = TensorDict({idx : grads[submodule][tuple(idx)] for idx in feat_idxs[submodule]})
        
<<<<<<< HEAD
    # construct DAG
    dag = WeightedDAG()
    grads = {} # stores grads between any two pairs of nodes

    y = CircuitNode("y", None, None, None)
    dag.add_node(y, total_effect)

    nodes_by_component = {}
    for submodule, idxs in reversed(feat_idxs.items()): # assuming that submodules are properly ordered)
        # get nodes for this component
        nodes = []
        for idx in idxs:
            n = CircuitNode(f'{submodule_names[submodule]}/{idx}', submodule, dictionaries[submodule], idx)
            nodes.append(n)
        nodes_by_component[submodule] = nodes

        # add nodes to the DAG
        old_nodes = dag.nodes.copy()
        for n in nodes:
            dag.add_node(n, weight=deltas[submodule][tuple(n.feat_idx)])
            grads[(y, n)] = grads_to_y[submodule][n.feat_idx]
            for n_old in old_nodes:
                dag.add_edge(n, n_old)

    # compute the gradients of the upstream features wrt the downstream features
    for downstream_idx, downstream_submod in reversed(list(enumerate(submodules))):
        for upstream_submod in submodules[:downstream_idx]:
            upstream_grads = get_grad(
                clean,
                patch,
                model,
                upstream_submod,
                dictionaries[upstream_submod],
                downstream_submod,
                dictionaries[downstream_submod],
                feat_idxs[downstream_submod],
            )
            for downstream_node in nodes_by_component[downstream_submod]:
                for upstream_node in nodes_by_component[upstream_submod]:
                    grads[(downstream_node, upstream_node)] = upstream_grads[downstream_node.feat_idx][tuple(upstream_node.feat_idx)]



    # compute the edge weights
    dag = deduce_edge_weights(dag, grads)

    # reassign weights to represent attribution scores
    for n1, n2 in dag.edges:
        if n2 == y:
            dag.add_edge(n1, n2, weight=dag.node_weight(n1) * dag.edge_weight((n1, n2)))
        else:
            dag.add_edge(n1, n2, weight=dag.node_weight(n1) * dag.edge_weight((n1, n2)) * grads_to_y[n2.submodule][n2.feat_idx])
    for n in dag.nodes:
        if n == y: continue
        dag.add_node(n, weight=dag.node_weight(n) * grads_to_y[n.submodule][n.feat_idx])

    # filter edges
    for n1, n2 in dag.edges:
        if dag.edge_weight((n1, n2)) < edge_threshold:
            dag.remove_edge((n1, n2))

    return dag

def slice_dag(dag, pos, dim):
    """
    Given a DAG whose nodes are CircuitNodes, returns a new DAG consisting only of those nodes whose feat_idx[dim] == pos
    """
    new_dag = WeightedDAG()
    for n in dag.nodes:
        if n.feat_idx is None or n.feat_idx[dim] == pos:
            new_dag.add_node(n, weight=dag.node_weight(n))
    for n1, n2 in dag.edges:
        if n1 in new_dag.nodes and n2 in new_dag.nodes:
            new_dag.add_edge(n1, n2, weight=dag.edge_weight((n1, n2)))
    return new_dag

def _remove_coord(x : t.Tensor, pos : int):
    """
    Given a tensor x, returns a new tensor with the pos-th coordinate removed
    """
    return t.cat([x[:pos], x[pos+1:]], dim=0)

def _sum_with_crosses(dag, dim):
    new_dag = dag.copy()
    topo_order = dag.topological_sort()
    for n in topo_order:
        if n.name == 'y':
            continue
        feat_idx = _remove_coord(n.feat_idx, dim)
        name = f"{'/'.join(n.name.split('/')[:-1])}/{feat_idx}"
        n_summed = CircuitNode(name, n.submodule, n.dictionary, feat_idx)
        if new_dag.has_node(n_summed):
            new_dag.add_node(n_summed, weight=new_dag.node_weight(n_summed) + new_dag.node_weight(n))
        else:
            new_dag.add_node(n_summed, weight=new_dag.node_weight(n))
        for m in new_dag.get_children(n):
            if new_dag.has_edge((n_summed, m)):
                new_dag.add_edge(n_summed, m, weight=new_dag.edge_weight((n_summed, m)) + new_dag.edge_weight((n, m)))
            else:
                new_dag.add_edge(n_summed, m, weight=new_dag.edge_weight((n, m)))
        for m in new_dag.get_parents(n):
            if new_dag.has_edge((m, n_summed)):
                new_dag.add_edge(m, n_summed, weight=new_dag.edge_weight((m, n_summed)) + new_dag.edge_weight((m, n)))
            else:
                new_dag.add_edge(m, n_summed, weight=new_dag.edge_weight((m, n)))
        new_dag.remove_node(n)
    
    return new_dag
=======
        num_examples = len(eval_dataset)
        minimality_per_node = {}
        min_minimality = float("inf")
        for node in tqdm(circuit_feature_list, desc="Evaluating minimality", total=len(circuit_feature_list)):
            circuit_features_without_node = deepcopy(circuit_feature_set)
            circuit_features_without_node.remove(node)
            mean_minimality = 0.
            for example in eval_dataset:
                circuit_out = run_with_ablated_features(self.model, example["clean_prefix"],
                                                            self.dict_cfg.dir, self.dict_cfg.size,
                                                            list(circuit_feature_set), submodule_to_autoencoder,
                                                            patch_vector=patch_vector, inverse=True)["model"]
                circuit_diff = circuit_out.logits[:, -1, example["clean_answer"]] - \
                               circuit_out.logits[:, -1, example["patch_answer"]]
                circuit_without_node_out = run_with_ablated_features(self.model, example["clean_prefix"],
                                                            self.dict_cfg.dir, self.dict_cfg.size,
                                                            list(circuit_features_without_node), submodule_to_autoencoder,
                                                            patch_vector=patch_vector, inverse=True)["model"]
                circuit_without_node_diff = circuit_without_node_out.logits[:, -1, example["clean_answer"]] - \
                                            circuit_without_node_out.logits[:, -1, example["patch_answer"]]
                minimality = 1 - (circuit_without_node_diff / circuit_diff)
                mean_minimality += minimality
            mean_minimality /= num_examples
            minimality_per_node[node] = mean_minimality.item() / len(circuit_feature_list)
            min_minimality = min(minimality_per_node[node], min_minimality)

        return {"min_minimality": min_minimality,
                "minimality_per_node": minimality_per_node}

    def get_feature_list(self):
        feature_set = set()
        # Depth-first search
        def _dfs(curr_node):
            if curr_node.name != "y":
                feature_set.add(self._normalize_name(curr_node.name))
            # if children, go through each
            for child in curr_node.children:
                feature_set.add(self._normalize_name(child.name))
                _dfs(child)

        _dfs(self.root)
        return list(feature_set)


    def to_dict(self):
        # Depth-first search
        def _dfs(curr_node, d = {}):
            d[curr_node.name] = []
            # if children, go through each
            for child in curr_node.children:
                d[curr_node.name].append((child.name, child.effect_on_parents[curr_node]))
                _dfs(child, d=d)
            # else, return dictionary
            return d

        out_dict = _dfs(self.root)
        return out_dict

>>>>>>> d5d27d84

def _sum_without_crosses(dag, dim):
    new_dag = WeightedDAG()
    for n in dag.nodes:
        if n.name == 'y':
            new_dag.add_node(n, weight=dag.node_weight(n).sum())
        else:
            feat_idx = _remove_coord(n.feat_idx, dim)
            name = f"{'/'.join(n.name.split('/')[:-1])}/{feat_idx}"
            n_summed = CircuitNode(name, n.submodule, n.dictionary, feat_idx)
            if new_dag.has_node(n_summed):
                new_dag.add_node(n_summed, weight=new_dag.node_weight(n_summed) + dag.node_weight(n))
            else:
                new_dag.add_node(n_summed, weight=dag.node_weight(n))
    for e in dag.edges:
        n1, n2 = e
        if n2.name == 'y':
            n1_summed_name = f"{'/'.join(n1.name.split('/')[:-1])}/{_remove_coord(n1.feat_idx, dim)}"
            n1_summed = CircuitNode(n1_summed_name, n1.submodule, n1.dictionary, _remove_coord(n1.feat_idx, dim))
            n2_summed = n2
        elif n1.feat_idx[dim] != n2.feat_idx[dim]:
            raise ValueError(f"crosses was set to False, but some edge crosses positions in dimension {dim}")
        else:
            n1_summed_name = f"{'/'.join(n1.name.split('/')[:-1])}/{_remove_coord(n1.feat_idx, dim)}"
            n2_summed_name = f"{'/'.join(n2.name.split('/')[:-1])}/{_remove_coord(n2.feat_idx, dim)}"
            n1_summed = CircuitNode(n1_summed_name, n1.submodule, n1.dictionary, _remove_coord(n1.feat_idx, dim))
            n2_summed = CircuitNode(n2_summed_name, n2.submodule, n2.dictionary, _remove_coord(n2.feat_idx, dim))
        if new_dag.has_edge((n1_summed, n2_summed)):
            new_dag.add_edge(n1_summed, n2_summed, weight=new_dag.edge_weight((n1_summed, n2_summed)) + dag.edge_weight(e))
        else:
            new_dag.add_edge(n1_summed, n2_summed, weight=dag.edge_weight(e))
    return new_dag

def sum_dag(dag, dim, crosses=True):
    """
    Given a DAG whose nodes are CircuitNodes, produce a new DAG whose:
    - nodes are the sum of the nodes in the original DAG, where the sum is taken over the dim-th index of the feat_idx
    - edges (n1, n2) are the sum of the edges whose endpoints were summed into n1 and n2
    If crosses is True, then the new DAG will have edges between nodes that are not in the same position in the dim-th index of the feat_idx
    """
    if crosses:
        return _sum_with_crosses(dag, dim)
    else:
        return _sum_without_crosses(dag, dim)
    
def _mean_with_crosses(dag, dim):
    new_dag = dag.copy()
    topo_order = dag.topological_sort()
    counts = defaultdict(int)
    for n in topo_order:
        if n.feat_idx is None:
            continue
        feat_idx = _remove_coord(n.feat_idx, dim)
        name = f"{'/'.join(n.name.split('/')[:-1])}/{feat_idx}"
        n_summed = CircuitNode(name, n.submodule, n.dictionary, feat_idx)

        if new_dag.has_node(n_summed):
            new_dag.add_node(n_summed, weight=new_dag.node_weight(n_summed) + new_dag.node_weight(n))
        else:
            new_dag.add_node(n_summed, weight=new_dag.node_weight(n))
        counts[n_summed] += 1

        for m in new_dag.get_children(n):
            if new_dag.has_edge((n_summed, m)):
                new_dag.add_edge(n_summed, m, weight=new_dag.edge_weight((n_summed, m)) + new_dag.edge_weight((n, m)))
            else:
                new_dag.add_edge(n_summed, m, weight=new_dag.edge_weight((n, m)))
            counts[(n_summed, m)] += 1
        for m in new_dag.get_parents(n):
            if new_dag.has_edge((m, n_summed)):
                new_dag.add_edge(m, n_summed, weight=new_dag.edge_weight((m, n_summed)) + new_dag.edge_weight((m, n)))
            else:
                new_dag.add_edge(m, n_summed, weight=new_dag.edge_weight((m, n)))
            counts[(m, n_summed)] += 1
        new_dag.remove_node(n)
    
    for n in new_dag.nodes:
        new_dag.add_node(n, weight=new_dag.node_weight(n) / counts[n])
    for e in new_dag.edges:
        new_dag.add_edge(e[0], e[1], weight=new_dag.edge_weight(e) / counts[e])

    return new_dag

def mean_dag(dag, dim, crosses=True):
    """
    Given a DAG whose nodes are CircuitNodes, produce a new DAG whose:
    - nodes are the mean of the nodes in the original DAG, where the mean is taken over the dim-th index of the feat_idx
    - edges (n1, n2) are the mean of the edges whose endpoints were summed into n1 and n2
    If crosses is True, then the new DAG will have edges between nodes that are not in the same position in the dim-th index of the feat_idx
    """
    if crosses:
        return _mean_with_crosses(dag, dim)
    else:
        dim_size = max([n.feat_idx[dim] for n in dag.nodes if n.feat_idx is not None]) + 1
        new_dag = _sum_without_crosses(dag, dim)
        for n in new_dag.nodes:
            new_dag.add_node(n, weight=new_dag.node_weight(n) / dim_size)
        for e in new_dag.edges:
            new_dag.add_edge(e[0], e[1], weight=new_dag.edge_weight(e) / dim_size)
        return new_dag


<<<<<<< HEAD
    
=======
if __name__ == "__main__":
    parser = argparse.ArgumentParser()
    parser.add_argument("--model", "-m", type=str, default="EleutherAI/pythia-70m-deduped",
                        help="Name of model on which dictionaries were trained.")
    parser.add_argument("--submodules", "-s", type=str, default="model.gpt_neox.layers.{}.attention.dense,model.gpt_neox.layers.{}.mlp.dense_4h_to_h",
                        help="Name of submodules on which dictionaries were trained (with `{}` where the layer number should be).")
    parser.add_argument("--dictionary_dir", "-a", type=str, default="/share/projects/dictionary_circuits/autoencoders/")
    parser.add_argument("--dictionary_size", "-S", type=int, default=32768,
                        help="Width of trained dictionaries.")
    parser.add_argument("--dataset", "-d", type=str, default="/share/projects/dictionary_circuits/data/phenomena/simple.json")
    parser.add_argument("--num_examples", "-n", type=int, default=10,
                        help="Number of example pairs to use in the causal search.")
    parser.add_argument("--threshold", "-t", type=float, default=0.05)
    parser.add_argument("--patch_method", "-p", type=str, choices=["all-folded", "separate", "ig", "exact"],
                        default="separate", help="Method to use for attribution patching.")
    parser.add_argument("--sequence_aggregation", type=str, choices=["final_pos_only", "sum", "max"], default="final_pos_only",)
    parser.add_argument("--chainrule", action="store_true", help="Use chainrule to evaluate circuit.")

    parser.add_argument("--evaluate", action="store_true", help="Load and evaluate a circuit.")
    parser.add_argument("--circuit_path", type=str, default=None, help="Path to circuit to load.")
    parser.add_argument("--seed", type=int, default=12, help="Random seed.")
    args = parser.parse_args()
>>>>>>> d5d27d84


<<<<<<< HEAD

=======
    model = LanguageModel(args.model, dispatch=True)
    model.local_model.requires_grad_(True)
    dataset = load_examples(args.dataset, args.num_examples, model, seed=args.seed, pad_to_length=16)
    dictionary_dir = os.path.join(args.dictionary_dir, args.model.split("/")[-1])

    if args.circuit_path is None:
        save_path = "circuits/"     # save directory
        save_path += os.path.splitext(os.path.basename(args.dataset))[0]   # basename (without extension) of dataset file
        save_path += f"_circuit_threshold{args.threshold}_agg{args.sequence_aggregation.replace('_', '-')}_patch{args.patch_method}_seed{args.seed}"
        if args.chainrule:
            save_path += "_chain"
        save_path += ".pkl"
    else:
        save_path = args.circuit_path
    if not os.path.exists(os.path.dirname(save_path)):
        os.makedirs(save_path)

    circuit = Circuit(model, submodules, dictionary_dir, args.dictionary_size, dataset, threshold=args.threshold)
    if args.evaluate:
        circuit.from_dict(save_path)
        faithfulness = circuit.evaluate_faithfulness()
        print(f"Faithfulness: {faithfulness}")
        completeness = circuit.evaluate_completeness()
        print(f"Completeness: {completeness['mean_completeness']}")
        # minimality = circuit.evaluate_minimality()
        # print(f"Minimality: {minimality['min_minimality']}")
        # print(f"Minimality per node: {minimality['minimality_per_node']}")
    else:
        if args.chainrule:
            circuit.locate_circuit_chainrule(patch_method=args.patch_method, sequence_aggregation=args.sequence_aggregation)
        else:
            circuit.locate_circuit(patch_method=args.patch_method)
        print(circuit.to_dict())
        with open(save_path, 'wb') as pickle_file:
            pickle.dump(circuit.to_dict(), pickle_file)
>>>>>>> d5d27d84
<|MERGE_RESOLUTION|>--- conflicted
+++ resolved
@@ -18,245 +18,254 @@
 from ablation_utils import run_with_ablated_features
 
 class CircuitNode:
-<<<<<<< HEAD
     def __init__(self, name, submodule, dictionary, feat_idx):
         self.name = name
         self.submodule = submodule
         self.dictionary = dictionary
         self.feat_idx = feat_idx
-=======
-    def __init__(self, name, accumulated_gradient = None, data = None, children = None, parents = None):
-        self.name = name    # format: `{layer}_{idx}_{submodule_type}` OR `y`
-        self.data = data    # TODO: 10 sentences w/ activated tokens?
-        self.accumulated_gradient = accumulated_gradient # Accumulated gradient of y w.r.t. this node via paths in the circuit
-        if not children:
-            self.children = []
-        else:
-            self.children = children
-        if not parents:
-            self.parents = []
-        else:
-            self.parents = parents
-        
-        self.effect_on_parents = {}
-
-
-    def add_child(self, child, effect_on_parent=None):
-        if "_" in self.name:
-            this_layer = self.name.split("_")[0]
-            this_type = self.name.split("_")[-1]
-            child_layer = child.name.split("_")[0]
-            child_type = child.name.split("_")[-1]
-            if child_layer > this_layer:
-                raise Exception(f"Invalid child: {self.name} -> {child.name}")
-            elif child_layer == this_layer and "attn" == this_type: # account for the fact that attn can be child of mlp in the same transformer block
-                raise Exception(f"Invalid child: {self.name} -> {child.name}")
-            elif child_layer == this_layer and "mlp" == this_type and "resid" == child_type:
-                raise Exception(f"Invalid child: {self.name} -> {child.name}")
-            
-        self.children.append(child)
-        child.parents.append(self)
-        child.effect_on_parents[self] = effect_on_parent
-
+    
+    def __hash__(self):
+        return hash(self.name)
+
+    def __repr__(self):
+        return self.name
+    
     def __eq__(self, other):
         return self.name == other.name
->>>>>>> d5d27d84
-    
-    def __hash__(self):
-        return hash(self.name)
-
-<<<<<<< HEAD
-    def __repr__(self):
-        return self.name
-=======
-
-class Circuit:
-    def __init__(self, model, submodules, dictionary_dir, dictionary_size, dataset,
-                 threshold=0.05, ):
-        self.model = model
-        self.submodules_generic = submodules
-        self.dict_cfg = DictionaryCfg(dictionary_dir, dictionary_size)
-        self.dataset = dataset
-        self.patch_token_pos = -1
-        self.y_threshold = threshold
-        self.feat_threshold = threshold
-        self.path_threshold = threshold
-
-        self.root = CircuitNode("y", accumulated_gradient=1) # (d/dy)y = 1
-
-    def _get_paths_to_root(self, lower_node, upper_node):
-        for parent in upper_node.parents:
-            if parent.name == "y":
-                yield [lower_node, upper_node]
+
+def get_circuit(
+        clean, 
+        patch,
+        model,
+        submodules,
+        submodule_names,
+        dictionaries,
+        metric_fn,
+        node_threshold=0.1,
+        edge_threshold=0.01,
+        method='separate',
+):
+    
+    # first, figure out which features get to go in the circuit and the gradient of y wrt these feeatures
+    effects, deltas, grads, total_effect = patching_effect(clean, patch, model, submodules, dictionaries, metric_fn, method=method)
+    feat_idxs = {}
+    grads_to_y = {}
+    for submodule, effect in effects.items():
+        feat_idxs[submodule] = t.nonzero(effect > node_threshold)
+        grads_to_y[submodule] = TensorDict({idx : grads[submodule][tuple(idx)] for idx in feat_idxs[submodule]})
+        
+    # construct DAG
+    dag = WeightedDAG()
+    grads = {} # stores grads between any two pairs of nodes
+
+    y = CircuitNode("y", None, None, None)
+    dag.add_node(y, total_effect)
+
+    nodes_by_component = {}
+    for submodule, idxs in reversed(feat_idxs.items()): # assuming that submodules are properly ordered)
+        # get nodes for this component
+        nodes = []
+        for idx in idxs:
+            n = CircuitNode(f'{submodule_names[submodule]}/{idx}', submodule, dictionaries[submodule], idx)
+            nodes.append(n)
+        nodes_by_component[submodule] = nodes
+
+        # add nodes to the DAG
+        old_nodes = dag.nodes.copy()
+        for n in nodes:
+            dag.add_node(n, weight=deltas[submodule][tuple(n.feat_idx)])
+            grads[(y, n)] = grads_to_y[submodule][n.feat_idx]
+            for n_old in old_nodes:
+                dag.add_edge(n, n_old)
+
+    # compute the gradients of the upstream features wrt the downstream features
+    for downstream_idx, downstream_submod in reversed(list(enumerate(submodules))):
+        for upstream_submod in submodules[:downstream_idx]:
+            upstream_grads = get_grad(
+                clean,
+                patch,
+                model,
+                upstream_submod,
+                dictionaries[upstream_submod],
+                downstream_submod,
+                dictionaries[downstream_submod],
+                feat_idxs[downstream_submod],
+            )
+            for downstream_node in nodes_by_component[downstream_submod]:
+                for upstream_node in nodes_by_component[upstream_submod]:
+                    grads[(downstream_node, upstream_node)] = upstream_grads[downstream_node.feat_idx][tuple(upstream_node.feat_idx)]
+
+
+
+    # compute the edge weights
+    dag = deduce_edge_weights(dag, grads)
+
+    # reassign weights to represent attribution scores
+    for n1, n2 in dag.edges:
+        if n2 == y:
+            dag.add_edge(n1, n2, weight=dag.node_weight(n1) * dag.edge_weight((n1, n2)))
+        else:
+            dag.add_edge(n1, n2, weight=dag.node_weight(n1) * dag.edge_weight((n1, n2)) * grads_to_y[n2.submodule][n2.feat_idx])
+    for n in dag.nodes:
+        if n == y: continue
+        dag.add_node(n, weight=dag.node_weight(n) * grads_to_y[n.submodule][n.feat_idx])
+
+    # filter edges
+    for n1, n2 in dag.edges:
+        if dag.edge_weight((n1, n2)) < edge_threshold:
+            dag.remove_edge((n1, n2))
+
+    return dag
+
+def slice_dag(dag, pos, dim):
+    """
+    Given a DAG whose nodes are CircuitNodes, returns a new DAG consisting only of those nodes whose feat_idx[dim] == pos
+    """
+    new_dag = WeightedDAG()
+    for n in dag.nodes:
+        if n.feat_idx is None or n.feat_idx[dim] == pos:
+            new_dag.add_node(n, weight=dag.node_weight(n))
+    for n1, n2 in dag.edges:
+        if n1 in new_dag.nodes and n2 in new_dag.nodes:
+            new_dag.add_edge(n1, n2, weight=dag.edge_weight((n1, n2)))
+    return new_dag
+
+def _remove_coord(x : t.Tensor, pos : int):
+    """
+    Given a tensor x, returns a new tensor with the pos-th coordinate removed
+    """
+    return t.cat([x[:pos], x[pos+1:]], dim=0)
+
+def _sum_with_crosses(dag, dim):
+    new_dag = dag.copy()
+    topo_order = dag.topological_sort()
+    for n in topo_order:
+        if n.name == 'y':
+            continue
+        feat_idx = _remove_coord(n.feat_idx, dim)
+        name = f"{'/'.join(n.name.split('/')[:-1])}/{feat_idx}"
+        n_summed = CircuitNode(name, n.submodule, n.dictionary, feat_idx)
+        if new_dag.has_node(n_summed):
+            new_dag.add_node(n_summed, weight=new_dag.node_weight(n_summed) + new_dag.node_weight(n))
+        else:
+            new_dag.add_node(n_summed, weight=new_dag.node_weight(n))
+        for m in new_dag.get_children(n):
+            if new_dag.has_edge((n_summed, m)):
+                new_dag.add_edge(n_summed, m, weight=new_dag.edge_weight((n_summed, m)) + new_dag.edge_weight((n, m)))
             else:
-                for path in self._get_paths_to_root(upper_node, parent):
-                    yield [lower_node] + path
-    
-    
-    def _normalize_name(self, name):
-        layer, feat_idx, submodule_type = name.split("_")
-        return f"{submodule_type}_{layer}/{feat_idx}"
-
-
-    def _evaluate_effects(self, effects, submodule_names, threshold, ds_node, nodes_per_submod):
-        """
-        Adds nodes with effect above threshold to circuit and nodes_per_submod dict.
-        us: upstream
-        """
-        for us_submod, us_submod_name in zip(effects, submodule_names):
-            us_submod_layer, us_submod_type = submodule_name_to_type_layer(us_submod_name)
-            feats_above_threshold = (effects[us_submod] > threshold).nonzero().flatten().tolist()
-            for feature_idx in feats_above_threshold:
-                us_node_name = f"{us_submod_layer}_{feature_idx}_{us_submod_type}"
-                child = CircuitNode(us_node_name, accumulated_gradient=None)
-                ds_node.add_child(child, effect_on_parent=effects[us_submod][feature_idx].item())
-                if child not in nodes_per_submod[us_submod]:
-                    nodes_per_submod[us_submod].append(child)
-
-
-    def locate_circuit(self, patch_method='separate'):
-        num_layers = self.model.config.num_hidden_layers
-        nodes_per_submod = defaultdict(list)
-
-        # Load all submodules and dictionaries into list grouped by layer
-        all_submodule_names, all_submodules, all_dictionaries = [], [], []
-        for layer in range(num_layers):
-            submodule_names_layer, submodules_layer, dictionaries_layer = [], [], []
-            for submodule_name in self.submodules_generic:
-                submodule_name = submodule_name.format(str(layer))
-                submodule, dictionary = load_submodule_and_dictionary(self.model, submodule_name, self.dict_cfg)
-                submodule_names_layer.append(submodule_name)
-                submodules_layer.append(submodule)
-                dictionaries_layer.append(dictionary)
-            all_submodule_names.append(submodule_names_layer)
-            all_submodules.append(submodules_layer)
-            all_dictionaries.append(dictionaries_layer)
-
-        # Iterate through layers
-        for layer in trange(num_layers-1, -1, -1, desc="Layers", total=num_layers):
-            submodule_names_layer, submodules_layer, dictionaries_layer = all_submodule_names[layer], all_submodules[layer], all_dictionaries[layer]
-            # Effects on y (downstream)
-            # Upstream: submodules of this layer
-            effects_on_y, _ = patching_on_y(self.model, self.dataset, submodules_layer, dictionaries_layer, method=patch_method)
-            effects_on_y = effects_on_y.effects
-            self._evaluate_effects(effects_on_y, submodule_names_layer, self.y_threshold, self.root, nodes_per_submod)
-
-            # Effects on submodules in this layer
-            # Upstream: submodules of layers earier in the forward pass
-            if layer > 0:
-                for ds_submodule, ds_dictionary in zip(submodules_layer, dictionaries_layer): # iterate backwards through submodules; first submodule in all_submodules cannot be downstream
-                    # Effects on downstream features
-                    # Iterate backwards through submodules and measure causal effects.
-                    us_submodule_names = [n for names in all_submodule_names[:layer] for n in names] # flatten all_submodule_names[:layer]
-                    us_submodules = [s for submodules in all_submodules[:layer] for s in submodules]
-                    us_dictionaries = [d for dictionaries in all_dictionaries[:layer] for d in dictionaries]
-                    for ds_node in nodes_per_submod[ds_submodule]:
-                        # print(f'ds_node: {ds_node.name}')
-                        ds_node_idx = int(ds_node.name.split("_")[1])
-                        feat_ds_effects, _ = patching_on_downstream_feature(
-                            self.model, 
-                            self.dataset,
-                            us_submodules,
-                            us_dictionaries,
-                            ds_submodule,
-                            ds_dictionary,
-                            downstream_feature_id=ds_node_idx,
-                            method=patch_method,
-                            )
-                        feat_ds_effects = feat_ds_effects.effects
-                        self._evaluate_effects(feat_ds_effects, us_submodule_names, self.feat_threshold, ds_node, nodes_per_submod)
-
-
-    def _evaluate_effects_chainrule(self, effects, submodule_names, threshold, ds_node, nodes_per_submod, grads_y_wrt_us_features):
-        """
-        Adds nodes with effect above threshold to circuit and nodes_per_submod dict.
-        us: upstream, the nodes where outputs are patched
-        """
-        for us_submod, us_submod_name in zip(effects, submodule_names):
-            us_submod_layer, us_submod_type = submodule_name_to_type_layer(us_submod_name)
-            feats_above_threshold = (effects[us_submod] > threshold).nonzero().flatten().tolist()
-            for feature_idx in feats_above_threshold:
-                us_node_name = f"{us_submod_layer}_{feature_idx}_{us_submod_type}"
-                this_node = CircuitNode(name=us_node_name, accumulated_gradient=grads_y_wrt_us_features[us_submod][feature_idx])
-
-                # check whether node already exists in circuit
-                if this_node in nodes_per_submod[us_submod]:
-                    for node in nodes_per_submod[us_submod]:    # TODO: make more efficient. can't index sets (use dict?)
-                        if node.name == this_node.name:
-                            us_node = node
-                            break
-                    # us_node = nodes_per_submod[us_submod][this_node.name]
-                    us_node.accumulated_gradient += grads_y_wrt_us_features[us_submod][feature_idx]
-                else:
-                    us_node = this_node
-                    nodes_per_submod[us_submod].add(us_node)
-                ds_node.add_child(us_node, effect_on_parent=effects[us_submod][feature_idx].item())
-
-
-    def locate_circuit_chainrule(self, patch_method='separate', sequence_aggregation='final_pos_only'):
-        num_layers = self.model.config.num_hidden_layers
-        nodes_per_submod = defaultdict(set)
-
-        # Load all submodules and dictionaries into list grouped by layer
-        all_submodule_names, all_submodules, all_dictionaries = [], [], []
-        for layer in range(num_layers):
-            submodule_names_layer, submodules_layer, dictionaries_layer = [], [], []
-            for submodule_name in self.submodules_generic:
-                submodule_name = submodule_name.format(str(layer))
-                submodule, dictionary = load_submodule_and_dictionary(self.model, submodule_name, self.dict_cfg)
-                submodule_names_layer.append(submodule_name)
-                submodules_layer.append(submodule)
-                dictionaries_layer.append(dictionary)
-            all_submodule_names.append(submodule_names_layer)
-            all_submodules.append(submodules_layer)
-            all_dictionaries.append(dictionaries_layer)
-
-        # Iterate through layers
-        for layer in trange(num_layers-1, -1, -1, desc="Layers", total=num_layers):
-            submodule_names_layer, submodules_layer, dictionaries_layer = all_submodule_names[layer], all_submodules[layer], all_dictionaries[layer]
-            # Effects on y (downstream)
-            # Upstream: submodules of this layer
-            effects_on_y, grads_y_wrt_us_features = patching_on_y(
-                self.model, 
-                self.dataset, 
-                submodules_layer, 
-                dictionaries_layer, 
-                method=patch_method, 
-                grad_y_wrt_downstream=1, 
-                sequence_aggregation=sequence_aggregation
-                ) # (d/dy)y = 1
-            effects_on_y = effects_on_y.effects
-            self._evaluate_effects_chainrule(effects_on_y, submodule_names_layer, self.y_threshold, self.root, nodes_per_submod, grads_y_wrt_us_features)
-
-            # Effects on submodules in this layer
-            # Upstream: submodules of layers earier in the forward pass
-            if layer > 0:
-                for ds_submodule, ds_dictionary in zip(submodules_layer, dictionaries_layer): # iterate backwards through submodules; first submodule in all_submodules cannot be downstream
-                    # Effects on downstream features
-                    # Iterate backwards through submodules and measure causal effects.
-                    us_submodule_names = [n for names in all_submodule_names[:layer] for n in names] # flatten all_submodule_names[:layer]
-                    us_submodules = [s for submodules in all_submodules[:layer] for s in submodules]
-                    us_dictionaries = [d for dictionaries in all_dictionaries[:layer] for d in dictionaries]
-                    for ds_node in nodes_per_submod[ds_submodule]:
-                        # print(f'ds_node: {ds_node.name}')
-                        ds_node_idx = int(ds_node.name.split("_")[1])
-                        feat_ds_effects, grads_y_wrt_us_features = patching_on_downstream_feature(
-                            self.model, 
-                            self.dataset,
-                            us_submodules,
-                            us_dictionaries,
-                            ds_submodule,
-                            ds_dictionary,
-                            downstream_feature_id=ds_node_idx,
-                            grad_y_wrt_downstream=ds_node.accumulated_gradient,
-                            method=patch_method,
-                            sequence_aggregation=sequence_aggregation,
-                            )
-                        feat_ds_effects = feat_ds_effects.effects
-                        self._evaluate_effects_chainrule(feat_ds_effects, us_submodule_names, self.feat_threshold, ds_node, nodes_per_submod, grads_y_wrt_us_features)
-
-
-    def evaluate_faithfulness(self, eval_dataset=None, patch_type='zero'):
+                new_dag.add_edge(n_summed, m, weight=new_dag.edge_weight((n, m)))
+        for m in new_dag.get_parents(n):
+            if new_dag.has_edge((m, n_summed)):
+                new_dag.add_edge(m, n_summed, weight=new_dag.edge_weight((m, n_summed)) + new_dag.edge_weight((m, n)))
+            else:
+                new_dag.add_edge(m, n_summed, weight=new_dag.edge_weight((m, n)))
+        new_dag.remove_node(n)
+    
+    return new_dag
+
+def _sum_without_crosses(dag, dim):
+    new_dag = WeightedDAG()
+    for n in dag.nodes:
+        if n.name == 'y':
+            new_dag.add_node(n, weight=dag.node_weight(n).sum())
+        else:
+            feat_idx = _remove_coord(n.feat_idx, dim)
+            name = f"{'/'.join(n.name.split('/')[:-1])}/{feat_idx}"
+            n_summed = CircuitNode(name, n.submodule, n.dictionary, feat_idx)
+            if new_dag.has_node(n_summed):
+                new_dag.add_node(n_summed, weight=new_dag.node_weight(n_summed) + dag.node_weight(n))
+            else:
+                new_dag.add_node(n_summed, weight=dag.node_weight(n))
+    for e in dag.edges:
+        n1, n2 = e
+        if n2.name == 'y':
+            n1_summed_name = f"{'/'.join(n1.name.split('/')[:-1])}/{_remove_coord(n1.feat_idx, dim)}"
+            n1_summed = CircuitNode(n1_summed_name, n1.submodule, n1.dictionary, _remove_coord(n1.feat_idx, dim))
+            n2_summed = n2
+        elif n1.feat_idx[dim] != n2.feat_idx[dim]:
+            raise ValueError(f"crosses was set to False, but some edge crosses positions in dimension {dim}")
+        else:
+            n1_summed_name = f"{'/'.join(n1.name.split('/')[:-1])}/{_remove_coord(n1.feat_idx, dim)}"
+            n2_summed_name = f"{'/'.join(n2.name.split('/')[:-1])}/{_remove_coord(n2.feat_idx, dim)}"
+            n1_summed = CircuitNode(n1_summed_name, n1.submodule, n1.dictionary, _remove_coord(n1.feat_idx, dim))
+            n2_summed = CircuitNode(n2_summed_name, n2.submodule, n2.dictionary, _remove_coord(n2.feat_idx, dim))
+        if new_dag.has_edge((n1_summed, n2_summed)):
+            new_dag.add_edge(n1_summed, n2_summed, weight=new_dag.edge_weight((n1_summed, n2_summed)) + dag.edge_weight(e))
+        else:
+            new_dag.add_edge(n1_summed, n2_summed, weight=dag.edge_weight(e))
+    return new_dag
+
+def sum_dag(dag, dim, crosses=True):
+    """
+    Given a DAG whose nodes are CircuitNodes, produce a new DAG whose:
+    - nodes are the sum of the nodes in the original DAG, where the sum is taken over the dim-th index of the feat_idx
+    - edges (n1, n2) are the sum of the edges whose endpoints were summed into n1 and n2
+    If crosses is True, then the new DAG will have edges between nodes that are not in the same position in the dim-th index of the feat_idx
+    """
+    if crosses:
+        return _sum_with_crosses(dag, dim)
+    else:
+        return _sum_without_crosses(dag, dim)
+    
+def _mean_with_crosses(dag, dim):
+    new_dag = dag.copy()
+    topo_order = dag.topological_sort()
+    counts = defaultdict(int)
+    for n in topo_order:
+        if n.feat_idx is None:
+            continue
+        feat_idx = _remove_coord(n.feat_idx, dim)
+        name = f"{'/'.join(n.name.split('/')[:-1])}/{feat_idx}"
+        n_summed = CircuitNode(name, n.submodule, n.dictionary, feat_idx)
+
+        if new_dag.has_node(n_summed):
+            new_dag.add_node(n_summed, weight=new_dag.node_weight(n_summed) + new_dag.node_weight(n))
+        else:
+            new_dag.add_node(n_summed, weight=new_dag.node_weight(n))
+        counts[n_summed] += 1
+
+        for m in new_dag.get_children(n):
+            if new_dag.has_edge((n_summed, m)):
+                new_dag.add_edge(n_summed, m, weight=new_dag.edge_weight((n_summed, m)) + new_dag.edge_weight((n, m)))
+            else:
+                new_dag.add_edge(n_summed, m, weight=new_dag.edge_weight((n, m)))
+            counts[(n_summed, m)] += 1
+        for m in new_dag.get_parents(n):
+            if new_dag.has_edge((m, n_summed)):
+                new_dag.add_edge(m, n_summed, weight=new_dag.edge_weight((m, n_summed)) + new_dag.edge_weight((m, n)))
+            else:
+                new_dag.add_edge(m, n_summed, weight=new_dag.edge_weight((m, n)))
+            counts[(m, n_summed)] += 1
+        new_dag.remove_node(n)
+    
+    for n in new_dag.nodes:
+        new_dag.add_node(n, weight=new_dag.node_weight(n) / counts[n])
+    for e in new_dag.edges:
+        new_dag.add_edge(e[0], e[1], weight=new_dag.edge_weight(e) / counts[e])
+
+    return new_dag
+
+def mean_dag(dag, dim, crosses=True):
+    """
+    Given a DAG whose nodes are CircuitNodes, produce a new DAG whose:
+    - nodes are the mean of the nodes in the original DAG, where the mean is taken over the dim-th index of the feat_idx
+    - edges (n1, n2) are the mean of the edges whose endpoints were summed into n1 and n2
+    If crosses is True, then the new DAG will have edges between nodes that are not in the same position in the dim-th index of the feat_idx
+    """
+    if crosses:
+        return _mean_with_crosses(dag, dim)
+    else:
+        dim_size = max([n.feat_idx[dim] for n in dag.nodes if n.feat_idx is not None]) + 1
+        new_dag = _sum_without_crosses(dag, dim)
+        for n in new_dag.nodes:
+            new_dag.add_node(n, weight=new_dag.node_weight(n) / dim_size)
+        for e in new_dag.edges:
+            new_dag.add_edge(e[0], e[1], weight=new_dag.edge_weight(e) / dim_size)
+        return new_dag
+
+
+
+                    def evaluate_faithfulness(self, eval_dataset=None, patch_type='zero'):
         """
         Evaluate performance of circuit compared to full model.
         `patch_type` can be one of the following:
@@ -425,142 +434,30 @@
         return {"mean_completeness": completeness.item(),
                 "completeness_points": completeness_points,
                 "K": K}
->>>>>>> d5d27d84
-    
-    def __eq__(self, other):
-        return self.name == other.name
-
-def get_circuit(
-        clean, 
-        patch,
-        model,
-        submodules,
-        submodule_names,
-        dictionaries,
-        metric_fn,
-        node_threshold=0.1,
-        edge_threshold=0.01,
-        method='separate',
-):
-    
-    # first, figure out which features get to go in the circuit and the gradient of y wrt these feeatures
-    effects, deltas, grads, total_effect = patching_effect(clean, patch, model, submodules, dictionaries, metric_fn, method=method)
-    feat_idxs = {}
-    grads_to_y = {}
-    for submodule, effect in effects.items():
-        feat_idxs[submodule] = t.nonzero(effect > node_threshold)
-        grads_to_y[submodule] = TensorDict({idx : grads[submodule][tuple(idx)] for idx in feat_idxs[submodule]})
-        
-<<<<<<< HEAD
-    # construct DAG
-    dag = WeightedDAG()
-    grads = {} # stores grads between any two pairs of nodes
-
-    y = CircuitNode("y", None, None, None)
-    dag.add_node(y, total_effect)
-
-    nodes_by_component = {}
-    for submodule, idxs in reversed(feat_idxs.items()): # assuming that submodules are properly ordered)
-        # get nodes for this component
-        nodes = []
-        for idx in idxs:
-            n = CircuitNode(f'{submodule_names[submodule]}/{idx}', submodule, dictionaries[submodule], idx)
-            nodes.append(n)
-        nodes_by_component[submodule] = nodes
-
-        # add nodes to the DAG
-        old_nodes = dag.nodes.copy()
-        for n in nodes:
-            dag.add_node(n, weight=deltas[submodule][tuple(n.feat_idx)])
-            grads[(y, n)] = grads_to_y[submodule][n.feat_idx]
-            for n_old in old_nodes:
-                dag.add_edge(n, n_old)
-
-    # compute the gradients of the upstream features wrt the downstream features
-    for downstream_idx, downstream_submod in reversed(list(enumerate(submodules))):
-        for upstream_submod in submodules[:downstream_idx]:
-            upstream_grads = get_grad(
-                clean,
-                patch,
-                model,
-                upstream_submod,
-                dictionaries[upstream_submod],
-                downstream_submod,
-                dictionaries[downstream_submod],
-                feat_idxs[downstream_submod],
-            )
-            for downstream_node in nodes_by_component[downstream_submod]:
-                for upstream_node in nodes_by_component[upstream_submod]:
-                    grads[(downstream_node, upstream_node)] = upstream_grads[downstream_node.feat_idx][tuple(upstream_node.feat_idx)]
-
-
-
-    # compute the edge weights
-    dag = deduce_edge_weights(dag, grads)
-
-    # reassign weights to represent attribution scores
-    for n1, n2 in dag.edges:
-        if n2 == y:
-            dag.add_edge(n1, n2, weight=dag.node_weight(n1) * dag.edge_weight((n1, n2)))
-        else:
-            dag.add_edge(n1, n2, weight=dag.node_weight(n1) * dag.edge_weight((n1, n2)) * grads_to_y[n2.submodule][n2.feat_idx])
-    for n in dag.nodes:
-        if n == y: continue
-        dag.add_node(n, weight=dag.node_weight(n) * grads_to_y[n.submodule][n.feat_idx])
-
-    # filter edges
-    for n1, n2 in dag.edges:
-        if dag.edge_weight((n1, n2)) < edge_threshold:
-            dag.remove_edge((n1, n2))
-
-    return dag
-
-def slice_dag(dag, pos, dim):
-    """
-    Given a DAG whose nodes are CircuitNodes, returns a new DAG consisting only of those nodes whose feat_idx[dim] == pos
-    """
-    new_dag = WeightedDAG()
-    for n in dag.nodes:
-        if n.feat_idx is None or n.feat_idx[dim] == pos:
-            new_dag.add_node(n, weight=dag.node_weight(n))
-    for n1, n2 in dag.edges:
-        if n1 in new_dag.nodes and n2 in new_dag.nodes:
-            new_dag.add_edge(n1, n2, weight=dag.edge_weight((n1, n2)))
-    return new_dag
-
-def _remove_coord(x : t.Tensor, pos : int):
-    """
-    Given a tensor x, returns a new tensor with the pos-th coordinate removed
-    """
-    return t.cat([x[:pos], x[pos+1:]], dim=0)
-
-def _sum_with_crosses(dag, dim):
-    new_dag = dag.copy()
-    topo_order = dag.topological_sort()
-    for n in topo_order:
-        if n.name == 'y':
-            continue
-        feat_idx = _remove_coord(n.feat_idx, dim)
-        name = f"{'/'.join(n.name.split('/')[:-1])}/{feat_idx}"
-        n_summed = CircuitNode(name, n.submodule, n.dictionary, feat_idx)
-        if new_dag.has_node(n_summed):
-            new_dag.add_node(n_summed, weight=new_dag.node_weight(n_summed) + new_dag.node_weight(n))
-        else:
-            new_dag.add_node(n_summed, weight=new_dag.node_weight(n))
-        for m in new_dag.get_children(n):
-            if new_dag.has_edge((n_summed, m)):
-                new_dag.add_edge(n_summed, m, weight=new_dag.edge_weight((n_summed, m)) + new_dag.edge_weight((n, m)))
-            else:
-                new_dag.add_edge(n_summed, m, weight=new_dag.edge_weight((n, m)))
-        for m in new_dag.get_parents(n):
-            if new_dag.has_edge((m, n_summed)):
-                new_dag.add_edge(m, n_summed, weight=new_dag.edge_weight((m, n_summed)) + new_dag.edge_weight((m, n)))
-            else:
-                new_dag.add_edge(m, n_summed, weight=new_dag.edge_weight((m, n)))
-        new_dag.remove_node(n)
-    
-    return new_dag
-=======
+    
+
+    def evaluate_minimality(self, eval_dataset=None, patch_type='zero', K_size=10, sample_size=5):
+        if not eval_dataset:    # evaluate on train dataset
+            eval_dataset = self.dataset
+        circuit_feature_list = self.get_feature_list()
+        circuit_feature_set = set(circuit_feature_list)
+
+        if patch_type == "zero":
+            patch_vector = t.zeros(self.dict_cfg.size)
+        elif patch_type == "mean":
+            raise NotImplementedError()
+        elif patch_type == "random":
+            raise NotImplementedError()
+
+        # Pre-load all submodules and dictionaries
+        num_layers = self.model.config.num_hidden_layers
+        submodule_to_autoencoder = {}
+        for layer in range(num_layers):
+            for submodule_name in self.submodules_generic:
+                submodule_name = submodule_name.format(str(layer))
+                submodule, dictionary = load_submodule_and_dictionary(self.model, submodule_name, self.dict_cfg)
+                submodule_to_autoencoder[submodule] = dictionary
+        
         num_examples = len(eval_dataset)
         minimality_per_node = {}
         min_minimality = float("inf")
@@ -590,141 +487,6 @@
         return {"min_minimality": min_minimality,
                 "minimality_per_node": minimality_per_node}
 
-    def get_feature_list(self):
-        feature_set = set()
-        # Depth-first search
-        def _dfs(curr_node):
-            if curr_node.name != "y":
-                feature_set.add(self._normalize_name(curr_node.name))
-            # if children, go through each
-            for child in curr_node.children:
-                feature_set.add(self._normalize_name(child.name))
-                _dfs(child)
-
-        _dfs(self.root)
-        return list(feature_set)
-
-
-    def to_dict(self):
-        # Depth-first search
-        def _dfs(curr_node, d = {}):
-            d[curr_node.name] = []
-            # if children, go through each
-            for child in curr_node.children:
-                d[curr_node.name].append((child.name, child.effect_on_parents[curr_node]))
-                _dfs(child, d=d)
-            # else, return dictionary
-            return d
-
-        out_dict = _dfs(self.root)
-        return out_dict
-
->>>>>>> d5d27d84
-
-def _sum_without_crosses(dag, dim):
-    new_dag = WeightedDAG()
-    for n in dag.nodes:
-        if n.name == 'y':
-            new_dag.add_node(n, weight=dag.node_weight(n).sum())
-        else:
-            feat_idx = _remove_coord(n.feat_idx, dim)
-            name = f"{'/'.join(n.name.split('/')[:-1])}/{feat_idx}"
-            n_summed = CircuitNode(name, n.submodule, n.dictionary, feat_idx)
-            if new_dag.has_node(n_summed):
-                new_dag.add_node(n_summed, weight=new_dag.node_weight(n_summed) + dag.node_weight(n))
-            else:
-                new_dag.add_node(n_summed, weight=dag.node_weight(n))
-    for e in dag.edges:
-        n1, n2 = e
-        if n2.name == 'y':
-            n1_summed_name = f"{'/'.join(n1.name.split('/')[:-1])}/{_remove_coord(n1.feat_idx, dim)}"
-            n1_summed = CircuitNode(n1_summed_name, n1.submodule, n1.dictionary, _remove_coord(n1.feat_idx, dim))
-            n2_summed = n2
-        elif n1.feat_idx[dim] != n2.feat_idx[dim]:
-            raise ValueError(f"crosses was set to False, but some edge crosses positions in dimension {dim}")
-        else:
-            n1_summed_name = f"{'/'.join(n1.name.split('/')[:-1])}/{_remove_coord(n1.feat_idx, dim)}"
-            n2_summed_name = f"{'/'.join(n2.name.split('/')[:-1])}/{_remove_coord(n2.feat_idx, dim)}"
-            n1_summed = CircuitNode(n1_summed_name, n1.submodule, n1.dictionary, _remove_coord(n1.feat_idx, dim))
-            n2_summed = CircuitNode(n2_summed_name, n2.submodule, n2.dictionary, _remove_coord(n2.feat_idx, dim))
-        if new_dag.has_edge((n1_summed, n2_summed)):
-            new_dag.add_edge(n1_summed, n2_summed, weight=new_dag.edge_weight((n1_summed, n2_summed)) + dag.edge_weight(e))
-        else:
-            new_dag.add_edge(n1_summed, n2_summed, weight=dag.edge_weight(e))
-    return new_dag
-
-def sum_dag(dag, dim, crosses=True):
-    """
-    Given a DAG whose nodes are CircuitNodes, produce a new DAG whose:
-    - nodes are the sum of the nodes in the original DAG, where the sum is taken over the dim-th index of the feat_idx
-    - edges (n1, n2) are the sum of the edges whose endpoints were summed into n1 and n2
-    If crosses is True, then the new DAG will have edges between nodes that are not in the same position in the dim-th index of the feat_idx
-    """
-    if crosses:
-        return _sum_with_crosses(dag, dim)
-    else:
-        return _sum_without_crosses(dag, dim)
-    
-def _mean_with_crosses(dag, dim):
-    new_dag = dag.copy()
-    topo_order = dag.topological_sort()
-    counts = defaultdict(int)
-    for n in topo_order:
-        if n.feat_idx is None:
-            continue
-        feat_idx = _remove_coord(n.feat_idx, dim)
-        name = f"{'/'.join(n.name.split('/')[:-1])}/{feat_idx}"
-        n_summed = CircuitNode(name, n.submodule, n.dictionary, feat_idx)
-
-        if new_dag.has_node(n_summed):
-            new_dag.add_node(n_summed, weight=new_dag.node_weight(n_summed) + new_dag.node_weight(n))
-        else:
-            new_dag.add_node(n_summed, weight=new_dag.node_weight(n))
-        counts[n_summed] += 1
-
-        for m in new_dag.get_children(n):
-            if new_dag.has_edge((n_summed, m)):
-                new_dag.add_edge(n_summed, m, weight=new_dag.edge_weight((n_summed, m)) + new_dag.edge_weight((n, m)))
-            else:
-                new_dag.add_edge(n_summed, m, weight=new_dag.edge_weight((n, m)))
-            counts[(n_summed, m)] += 1
-        for m in new_dag.get_parents(n):
-            if new_dag.has_edge((m, n_summed)):
-                new_dag.add_edge(m, n_summed, weight=new_dag.edge_weight((m, n_summed)) + new_dag.edge_weight((m, n)))
-            else:
-                new_dag.add_edge(m, n_summed, weight=new_dag.edge_weight((m, n)))
-            counts[(m, n_summed)] += 1
-        new_dag.remove_node(n)
-    
-    for n in new_dag.nodes:
-        new_dag.add_node(n, weight=new_dag.node_weight(n) / counts[n])
-    for e in new_dag.edges:
-        new_dag.add_edge(e[0], e[1], weight=new_dag.edge_weight(e) / counts[e])
-
-    return new_dag
-
-def mean_dag(dag, dim, crosses=True):
-    """
-    Given a DAG whose nodes are CircuitNodes, produce a new DAG whose:
-    - nodes are the mean of the nodes in the original DAG, where the mean is taken over the dim-th index of the feat_idx
-    - edges (n1, n2) are the mean of the edges whose endpoints were summed into n1 and n2
-    If crosses is True, then the new DAG will have edges between nodes that are not in the same position in the dim-th index of the feat_idx
-    """
-    if crosses:
-        return _mean_with_crosses(dag, dim)
-    else:
-        dim_size = max([n.feat_idx[dim] for n in dag.nodes if n.feat_idx is not None]) + 1
-        new_dag = _sum_without_crosses(dag, dim)
-        for n in new_dag.nodes:
-            new_dag.add_node(n, weight=new_dag.node_weight(n) / dim_size)
-        for e in new_dag.edges:
-            new_dag.add_edge(e[0], e[1], weight=new_dag.edge_weight(e) / dim_size)
-        return new_dag
-
-
-<<<<<<< HEAD
-    
-=======
 if __name__ == "__main__":
     parser = argparse.ArgumentParser()
     parser.add_argument("--model", "-m", type=str, default="EleutherAI/pythia-70m-deduped",
@@ -747,12 +509,13 @@
     parser.add_argument("--circuit_path", type=str, default=None, help="Path to circuit to load.")
     parser.add_argument("--seed", type=int, default=12, help="Random seed.")
     args = parser.parse_args()
->>>>>>> d5d27d84
-
-
-<<<<<<< HEAD
-
-=======
+
+    submodules = args.submodules
+    if "," in submodules:
+        submodules = submodules.split(",")
+    else:
+        submodules = [submodules]
+
     model = LanguageModel(args.model, dispatch=True)
     model.local_model.requires_grad_(True)
     dataset = load_examples(args.dataset, args.num_examples, model, seed=args.seed, pad_to_length=16)
@@ -787,5 +550,4 @@
             circuit.locate_circuit(patch_method=args.patch_method)
         print(circuit.to_dict())
         with open(save_path, 'wb') as pickle_file:
-            pickle.dump(circuit.to_dict(), pickle_file)
->>>>>>> d5d27d84
+            pickle.dump(circuit.to_dict(), pickle_file)