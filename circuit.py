import argparse
import os
import pickle
import torch as t

from nnsight import LanguageModel
from tqdm import tqdm
from collections import defaultdict
from dictionary_learning.buffer import ActivationBuffer
from dictionary_learning.dictionary import AutoEncoder
from causal_search import (
    load_examples, load_submodule, submodule_type_to_name
)
from acdc import patching_on_y, patching_on_downstream_feature
from subnetwork import (
    Node, Subnetwork,
)
from patching import subnetwork_patch


class CircuitNode:
    def __init__(self, name, data = None, children = None, parents = None):
        self.name = name    # format: `{layer}_{idx}` OR `y`
        self.data = data    # TODO: 10 sentences w/ activated tokens?
        if not children:
            self.children = []
        else:
            self.children = children
        if not parents:
            self.parents = []
        else:
            self.parents = parents
        
        self.effect_on_parent = None

    def add_child(self, child):
        if "_" in self.name:
            this_layer = self.name.split("_")[0]
            child_layer = child.name.split("_")[0]
            if child_layer >= this_layer:
                raise Exception(f"Invalid child: {self.name} -> {child.name}")
        self.children.append(child)
        child.parents.append(self)

    def __eq__(self, other):
        return self.name == other.name
    
    def __hash__(self):
        return hash(self.name)


class Circuit:
    def __init__(self, model, submodules, dictionary_dir, dictionary_size, dataset):
        self.model = model
        self.submodules_generic = submodules
        self.dictionary_dir = dictionary_dir
        self.dictionary_size = dictionary_size
        self.dataset = dataset
<<<<<<< HEAD
        self.y_threshold = 0.025
        self.feat_threshold = 0.1
=======
        self.y_threshold = 0.02
        self.feat_threshold = 0.02
>>>>>>> febea675
        self.path_threshold = 0.01
        self.filter_proportion = 0.25

        self.root = CircuitNode("y")
    
    def load_dictionary(self, layer, submodule, submodule_type):
        dict_id = "1" if submodule_type == "mlp" else "0"
        dict_path = os.path.join(self.dictionary_dir,
                                 f"{submodule_type}_out_layer{layer}",
                                 f"{dict_id}_{self.dictionary_size}/ae.pt")
        try:
            submodule_width = submodule.out_features
        except AttributeError:
            # is residual. need to load model to get this
            with self.model.invoke("test") as invoker:
                hidden_states = submodule.output.save()
            hidden_states = hidden_states.value
            if isinstance(hidden_states, tuple):
                hidden_states = hidden_states[0]
            submodule_width = hidden_states.shape[2]
        autoencoder = AutoEncoder(submodule_width, self.dictionary_size).cuda()
        # TODO: add support for both of these cases to the `load_state_dict` method
        try:
            autoencoder.load_state_dict(t.load(dict_path))
        except TypeError:
            autoencoder.load_state_dict(t.load(dict_path).state_dict())
        return autoencoder
    

    def _get_paths_to_root(self, lower_node, upper_node):
        for parent in upper_node.parents:
            if parent.name == "y":
                yield [lower_node, upper_node]
            else:
                for path in self._get_paths_to_root(upper_node, parent):
                    yield [lower_node] + path

    """
    # TODO: test
    def path_patching(self, lower_node, upper_node):
        # Returns indirect effect on logits via existing path in circuit.
        def _get_paths_to_root(lower_node, upper_node):
            if len(upper_node.parents) == 1:
                yield [lower_node, upper_node]
            for parent in upper_node.parents:
                if parent == "y":
                    yield [lower_node, upper_node]
                else:
                    yield [lower_node] + _get_paths_to_root(upper_node, parent)
        
        paths = _get_paths_to_root(lower_node, upper_node)
        for path in paths:
            layer_list = [node.name.split("_")[0] for node in path]
            lowest_layer = layer_list[0]
            top_layer = layer_list[-1]
            for example_idx, example in enumerate(self.dataset):
                dictionary_activations = get_submodule_activation_caches(self.model, submodule,
                                                example["clean_prefix"], example["patch_prefix"])

                # get clean logits
                with model.forward(example["clean_prefix"]) as invoker_clean:
                    pass    # no interventions necessary
    """


    def locate_circuit(self, patch_method="all-folded"):
        num_layers = self.model.config.num_hidden_layers
        nodes_per_layer = defaultdict(list)
        # Iterate backwards through layers. Establish causal effects
        for layer_i in tqdm(range(num_layers-1, -1, -1), desc="Layer",
                            total=num_layers):
            # First, get effect on output y
            submodules_i_name = [submodule.format(str(layer_i)) for submodule in self.submodules_generic]
            submodules_i_type = ["mlp" if "mlp" in s else "attn" if "attention" in s else "resid" for s in submodules_i_name]
            submodules_i = [load_submodule(self.model, submodule_i_name) for submodule_i_name in submodules_i_name]
            dictionaries_i = [self.load_dictionary(layer_i, submodules_i[idx], submodules_i_type[idx]) for idx in range(len(submodules_i))]
<<<<<<< HEAD
            effects_on_y = patching_on_y(self.dataset, self.model, submodules_i, dictionaries_i,
                                         method="separate")
=======
            effects_on_y = patching_on_y(self.dataset, self.model, submodules_i, dictionaries_i, method=patch_method)
>>>>>>> febea675
            effects_on_y = effects_on_y.effects

            # if effect greater than threshold, add to graph
            for submodule_idx, submodule in enumerate(effects_on_y):
                feature_indices = (effects_on_y[submodule][-1, :] > self.y_threshold).nonzero().flatten().tolist()
                submodule_type = submodules_i_type[submodule_idx]
                for feature_idx in feature_indices:
                    node_name = f"{layer_i}_{feature_idx}_{submodule_type}"
                    child = CircuitNode(node_name)
                    child.effect_on_parent = effects_on_y[submodule][-1, feature_idx].item()
                    nodes_per_layer[layer_i].append(child)
                    self.root.add_child(child)

            # Second, get effect on other features already in the graph (above this feature)
            # TODO: test
            for layer_j in tqdm(range(num_layers-1, layer_i, -1), leave=False, desc="Layers above",
                                total = num_layers - layer_i):
                # causal effect of lower features i on upper features j
                candidate_paths = []
                # first, filter possible features i for those that actually change the activation of feature j
                for node_j in nodes_per_layer[layer_j]:
                    submodule_j_type = "mlp" if "mlp" in node_j.name else "attn" if "attn" in node_j.name else "resid"
                    submodule_j_name = submodule_type_to_name(submodule_j_type).format(layer_j)
                    submodule_j = load_submodule(self.model, submodule_j_name)
                    dictionary_j = self.load_dictionary(layer_j, submodule_j, submodule_j_type)
                    feat_idx_j = int(node_j.name.split("_")[1])
                    effects_on_feat_j = patching_on_downstream_feature(self.dataset, self.model, submodules_i, dictionaries_i,
<<<<<<< HEAD
                                            submodule_j, dictionary_j, downstream_feature_id=feat_idx_j,
                                            method='separate')
=======
                                            submodule_j, dictionary_j, downstream_feature_id=feat_idx_j, method=patch_method)
>>>>>>> febea675
                    effects_on_feat_j = effects_on_feat_j.effects

                    for submodule_idx, submodule in enumerate(effects_on_feat_j):
                        feature_indices = (effects_on_feat_j[submodule][-1, :] > self.feat_threshold).nonzero().flatten().tolist()
                        submodule_type = submodules_i_type[submodule_idx]
                        for feature_idx in feature_indices:
                            node_name = f"{layer_i}_{feature_idx}_{submodule_type}"
                            node_i = CircuitNode(node_name)
                            node_i.effect_on_parent = effects_on_feat_j[submodule][-1, feature_idx].item()
                            nodes_per_layer[layer_i].append(node_i)
                            node_j.add_child(node_i)
                            """
                            # add this back in
                            # find all possible paths from node_i to node_j to root
                            candidate_paths_i_j = self._get_paths_to_root(node_i, node_j)
                            for candidate_path in candidate_paths_i_j:
                                candidate_paths.append(candidate_path)
                            """
                """
                # add this back in
                # now, iterate through candidate paths and keep those that effect the output above the threshold
                for candidate_path in candidate_paths:
                    # build subnetwork
                    # TODO: build submodules list, build autoencoders list
                    path_submodules = []
                    path_autoencoders = []
                    subnetwork = Subnetwork()
                    for idx, node in enumerate(candidate_path):
                        layer, feat_idx, submodule_type = node.name.split("_")
                        submodule_suffix = ""   # residual
                        if submodule_type == "mlp":
                            submodule_suffix = ".mlp.dense_4h_to_h"
                        elif submodule_type == "attn":
                            submodule_suffix = ".attention.dense"
                        submodule_node = Node(self.model, f'gpt_neox.layers.{layer}{submodule_suffix}/{feat_idx}')
                        subnetwork.add_node(submodule_node)
                        # first (lowest) node in subcircuit
                        if idx == 0:
                            start_node = submodule_node
                        # load submodule and autoencoder
                        path_submodule_name = submodule_type_to_name(submodule_j_type).format(layer_j)
                        path_submodule = load_submodule(self.model, submodule_j_name)
                        path_dictionary = self.load_dictionary(layer_j, submodule_j, submodule_j_type)
                        path_submodules.append(path_submodule)
                        path_autoencoders.append(path_dictionary)
                    path_effect = subnetwork_patch(self.dataset, self.model, path_submodules, path_autoencoders,
                                                   subnetwork, start_node)

                    if path_effect > self.path_threshold:
                        child = CircuitNode(candidate_path[0])
                        parent = CircuitNode(candidate_path[1])
                        parent.add_child(child)
                        child.effect_on_parent = path_effect
                        nodes_per_layer[layer_i].append(child)
                """
                        
    def to_dict(self):
        # Depth-first search
        def _dfs(curr_node, d = {}):
            d[curr_node.name] = []
            # if children, go through each
            for child in curr_node.children:
                d[curr_node.name].append((child.name, child.effect_on_parent))
                _dfs(child, d=d)
            # else, return dictionary
            return d

        out_dict = _dfs(self.root)
        return out_dict
    

def run_with_ablated_features(model, example, dictionary_dir, dictionary_size, features,
                              return_submodules=None):
    """
    TODO: This method currently uses zero ablations. Should update this to also support
    naturalistic ablations.
    """
    # usage: features_per_layer[layer][submodule_type]
    features_per_layer = defaultdict(lambda: defaultdict(list))
    for feature in features:
        submodule_type, layer_and_feat_idx = feature.split("_")
        layer, feat_idx = layer_and_feat_idx.split("/")
        features_per_layer[int(layer)][submodule_type].append(int(feat_idx))

    saved_submodules = {}
    def _ablate_features(submodule_type, layer, feature_list):
        submodule_name = submodule_type_to_name(submodule_type).format(layer)
        submodule = load_submodule(model, submodule_name)
        # if there are no features to ablate, just return the submodule output
        if len(feature_list) == 0 and return_submodules and submodule_name in return_submodules:
            saved_submodules[submodule_name] = submodule.output.save()
            return
        
        # load autoencoder
        is_resid = len(submodule.output[0].shape) > 2
        if is_resid:
            submodule_width = submodule.output[0].shape[2]
        else:
            submodule_width = submodule.out_features
        autoencoder = AutoEncoder(submodule_width, dictionary_size).cuda()
        try:
            autoencoder.load_state_dict(
                t.load(os.path.join(dictionary_dir, f"{submodule_type}_out_layer{layer}/1_32768/ae.pt"))
            )
        except FileNotFoundError:
            autoencoder.load_state_dict(
                t.load(os.path.join(dictionary_dir, f"{submodule_type}_out_layer{layer}/0_32768/ae.pt"))
            )

        # encode activations into features
        if is_resid:
            x = submodule.output[0]
        else:
            x = submodule.output
        f = autoencoder.encode(x)
        for feature_idx in feature_list:
            f[:, :, feature_idx] = 0.0      # ablate features
        # replace submodule w/ autoencoder out
        if is_resid:
            submodule.output[0] = autoencoder.decode(f)
        else:
            submodule.output = autoencoder.decode(f)

        # replace activations of submodule
        if return_submodules and submodule_name in return_submodules:
            saved_submodules[submodule_name] = submodule.output.save()

    with model.invoke(example) as invoker:
        # from lowest layer to highest (does this matter in nnsight?)
        for layer in sorted(features_per_layer):
            for submodule_type in features_per_layer[layer]:
                _ablate_features(submodule_type, layer, features_per_layer[layer][submodule_type])
        if return_submodules:
            for submodule_name in return_submodules:
                if submodule_name not in saved_submodules.keys():
                    print(submodule_name)
                    submodule_type = "mlp" if "mlp" in submodule_name else "attn" if "attention" in submodule_name else "resid"
                    submodule_parts = submodule_name.split(".")
                    for idx, part in enumerate(submodule_parts):
                        if part.startswith("layer"):
                            layer = int(submodule_parts[idx+1])
                            break
                    _ablate_features(submodule_type, layer, [])
    saved_submodules["model"] = invoker.output

    return saved_submodules


if __name__ == "__main__":
    parser = argparse.ArgumentParser()
    parser.add_argument("--model", "-m", type=str, default="EleutherAI/pythia-70m-deduped",
                        help="Name of model on which dictionaries were trained.")
    parser.add_argument("--submodules", "-s", type=str, default="model.gpt_neox.layers.{}.mlp.dense_4h_to_h",
                        help="Name of submodules on which dictionaries were trained (with `{}` where the layer number should be).")
    parser.add_argument("--dictionary_dir", "-a", type=str, default="/share/projects/dictionary_circuits/autoencoders/")
    parser.add_argument("--dictionary_size", "-S", type=int, default=32768,
                        help="Width of trained dictionaries.")
    parser.add_argument("--dataset", "-d", type=str, default="/share/projects/dictionary_circuits/data/phenomena/simple.json")
    parser.add_argument("--num_examples", "-n", type=int, default=100,
                        help="Number of example pairs to use in the causal search.")
    parser.add_argument("--patch_method", "-p", type=str, choices=["all-folded", "separate", "ig", "exact"],
                        default="all-folded", help="Method to use for attribution patching.")
    args = parser.parse_args()

    submodules = args.submodules
    if "," in submodules:
        submodules = submodules.split(",")
    else:
        submodules = [submodules]

    model = LanguageModel(args.model, dispatch=True)
    model.local_model.requires_grad_(True)
    dataset = load_examples(args.dataset, args.num_examples, model)
    dictionary_dir = os.path.join(args.dictionary_dir, args.model.split("/")[-1])

    circuit = Circuit(model, submodules, dictionary_dir, args.dictionary_size, dataset)
    circuit.locate_circuit(patch_method=args.patch_method)
    print(circuit.to_dict())

    save_path = args.dataset.split("/")[-1].split(".json")[0] + "_old_circuit.pkl"
    with open(save_path, 'wb') as pickle_file:
        pickle.dump(circuit.to_dict(), pickle_file)<|MERGE_RESOLUTION|>--- conflicted
+++ resolved
@@ -56,13 +56,8 @@
         self.dictionary_dir = dictionary_dir
         self.dictionary_size = dictionary_size
         self.dataset = dataset
-<<<<<<< HEAD
-        self.y_threshold = 0.025
-        self.feat_threshold = 0.1
-=======
         self.y_threshold = 0.02
         self.feat_threshold = 0.02
->>>>>>> febea675
         self.path_threshold = 0.01
         self.filter_proportion = 0.25
 
@@ -139,12 +134,7 @@
             submodules_i_type = ["mlp" if "mlp" in s else "attn" if "attention" in s else "resid" for s in submodules_i_name]
             submodules_i = [load_submodule(self.model, submodule_i_name) for submodule_i_name in submodules_i_name]
             dictionaries_i = [self.load_dictionary(layer_i, submodules_i[idx], submodules_i_type[idx]) for idx in range(len(submodules_i))]
-<<<<<<< HEAD
-            effects_on_y = patching_on_y(self.dataset, self.model, submodules_i, dictionaries_i,
-                                         method="separate")
-=======
             effects_on_y = patching_on_y(self.dataset, self.model, submodules_i, dictionaries_i, method=patch_method)
->>>>>>> febea675
             effects_on_y = effects_on_y.effects
 
             # if effect greater than threshold, add to graph
@@ -172,12 +162,7 @@
                     dictionary_j = self.load_dictionary(layer_j, submodule_j, submodule_j_type)
                     feat_idx_j = int(node_j.name.split("_")[1])
                     effects_on_feat_j = patching_on_downstream_feature(self.dataset, self.model, submodules_i, dictionaries_i,
-<<<<<<< HEAD
-                                            submodule_j, dictionary_j, downstream_feature_id=feat_idx_j,
-                                            method='separate')
-=======
                                             submodule_j, dictionary_j, downstream_feature_id=feat_idx_j, method=patch_method)
->>>>>>> febea675
                     effects_on_feat_j = effects_on_feat_j.effects
 
                     for submodule_idx, submodule in enumerate(effects_on_feat_j):
