--- conflicted
+++ resolved
@@ -12,11 +12,7 @@
 from copy import deepcopy
 from collections import defaultdict
 from loading_utils import (
-<<<<<<< HEAD
-    load_examples, load_submodule_and_dictionary, submodule_name_to_type_layer, DictionaryCfg, load_submodules_and_dictionaries
-=======
     load_examples, load_submodules_and_dictionaries_from_generic, submodule_name_to_type_layer, DictionaryCfg
->>>>>>> f060fd34
 )
 from acdc import patching_on_y, patching_on_downstream_feature
 from ablation_utils import run_with_ablated_features
@@ -266,20 +262,6 @@
         for e in new_dag.edges:
             new_dag.add_edge(e[0], e[1], weight=new_dag.edge_weight(e) / dim_size)
         return new_dag
-    
-def split_dataset(dataset):
-    clean_inputs = t.cat([example['clean_prefix'] for example in dataset], dim=0)
-    patch_inputs = t.cat([example['patch_prefix'] for example in dataset], dim=0)
-    final_token_positions = t.tensor([example['prefix_length_wo_pad'] for example in dataset]).int() # token position before padding, 1-indexed
-    clean_answer_idxs, patch_answer_idxs = [], []
-    for example in dataset:
-        clean_answer_idxs.append(example['clean_answer'])
-        patch_answer_idxs.append(example['patch_answer'])
-    clean_answer_idxs = t.Tensor(clean_answer_idxs).long()
-    patch_answer_idxs = t.Tensor(patch_answer_idxs).long()
-    print(clean_inputs.shape, patch_inputs.shape, clean_answer_idxs.shape, patch_answer_idxs.shape, final_token_positions.shape)
-    return clean_inputs, patch_inputs, clean_answer_idxs, patch_answer_idxs, final_token_positions
-
 
 if __name__ == "__main__":
     parser = argparse.ArgumentParser()
