import os
import re
import json
import random
import torch as t
import torch.nn.functional as F
from nnsight import LanguageModel
from dictionary_learning.dictionary import AutoEncoder
from dataclasses import dataclass
from collections import defaultdict

@dataclass
class DictionaryCfg(): # TODO Move to dictionary_learning repo?
    def __init__(
        self,
        dictionary_dir = '/share/projects/dictionary_circuits/autoencoders/pythia-70m-deduped/',
        dictionary_size = 512 * 64,
        dict_id_attn_out = 0,
        dict_id_mlp_out = 1,
        dict_id_resid_out = 1,
        ) -> None:
        self.dir = dictionary_dir
        self.size = dictionary_size
        self.dict_id_attn_out = dict_id_attn_out
        self.dict_id_mlp_out = dict_id_mlp_out
        self.dict_id_resid_out = dict_id_resid_out


def load_examples(dataset, num_examples, model, seed=12, pad_to_length=None, length=None):
    examples = []
    dataset_items = open(dataset).readlines()
    random.seed(seed)
    random.shuffle(dataset_items)
    for line in dataset_items:
        data = json.loads(line)
        clean_prefix = model.tokenizer(data["clean_prefix"], return_tensors="pt",
                                        padding=False).input_ids
        patch_prefix = model.tokenizer(data["patch_prefix"], return_tensors="pt",
                                        padding=False).input_ids
        clean_answer = model.tokenizer(data["clean_answer"], return_tensors="pt",
                                        padding=False).input_ids
        patch_answer = model.tokenizer(data["patch_answer"], return_tensors="pt",
                                        padding=False).input_ids
        if clean_prefix.shape[1] != patch_prefix.shape[1]:
            continue
        if clean_answer.shape[1] != 1 or patch_answer.shape[1] != 1:
            continue
        if length and clean_prefix.shape[1] != length:
            continue
        prefix_length_wo_pad = clean_prefix.shape[1]
        if pad_to_length:
            model.tokenizer.padding_side = 'right' # TODO: move this after model initialization
            pad_length = pad_to_length - prefix_length_wo_pad
            if pad_length < 0:  # example too long
                continue
            # left padding: reverse, right-pad, reverse
            clean_prefix = t.flip(F.pad(t.flip(clean_prefix, (1,)), (0, pad_length), value=model.tokenizer.pad_token_id), (1,))
            patch_prefix = t.flip(F.pad(t.flip(patch_prefix, (1,)), (0, pad_length), value=model.tokenizer.pad_token_id), (1,))
            # clean_prefix = F.pad(clean_prefix, (0, pad_length), value=model.tokenizer.pad_token_id)
            # patch_prefix = F.pad(patch_prefix, (0, pad_length), value=model.tokenizer.pad_token_id)
        example_dict = {"clean_prefix": clean_prefix,
                        "patch_prefix": patch_prefix,
                        "clean_answer": clean_answer.item(),
                        "patch_answer": patch_answer.item(),
                        "annotations": get_annotation(dataset, model, data),
                        "prefix_length_wo_pad": prefix_length_wo_pad,}
        examples.append(example_dict)
        if len(examples) >= num_examples:
            break
    return examples


def load_examples_nopair(dataset, num_examples, model, length=None):
    examples = []
    if isinstance(dataset, str):        # is a path to a .json file
        dataset = json.load(open(dataset))
    elif isinstance(dataset, dict):     # is an already-loaded dictionary
        pass
    else:
        raise ValueError(f"`dataset` is unrecognized type: {type(dataset)}. Must be path (str) or dict")
    
    max_len = 0     # for padding
    for context_id in dataset:
        context = dataset[context_id]["context"]
        if length is not None and len(context) > length:
            context = context[-length:]
        clean_prefix = model.tokenizer("".join(context), return_tensors="pt",
                        padding=False).input_ids
        max_len = max(max_len, clean_prefix.shape[-1])

    for context_id in dataset:
        answer = dataset[context_id]["answer"]
        context = dataset[context_id]["context"]
        clean_prefix = model.tokenizer("".join(context), return_tensors="pt",
                                    padding=False).input_ids
        clean_answer = model.tokenizer(answer, return_tensors="pt",
                                    padding=False).input_ids
        if clean_answer.shape[1] != 1:
            continue
        prefix_length_wo_pad = clean_prefix.shape[1]
        pad_length = max_len - prefix_length_wo_pad
        # left padding: reverse, right-pad, reverse
        clean_prefix = t.flip(F.pad(t.flip(clean_prefix, (1,)), (0, pad_length), value=model.tokenizer.pad_token_id), (1,))
        # right padding
        # clean_prefix = F.pad(clean_prefix, (0, pad_length), value=model.tokenizer.pad_token_id)
        example_dict = {"clean_prefix": clean_prefix,
                        "clean_answer": clean_answer.item(),
                        "prefix_length_wo_pad": prefix_length_wo_pad,}
        examples.append(example_dict)
        if len(examples) >= num_examples:
            break

    return examples

def get_annotation(dataset, model, data):
    # First, understand which dataset we're working with
    structure = None
    if "within_rc" in dataset:
        structure = "within_rc"
        template = "the_subj subj_main that the_dist subj_dist"
    elif "rc.json" in dataset or "rc_" in dataset:
        structure = "rc"
        template = "the_subj subj_main that the_dist subj_dist verb_dist"
    elif "simple.json" in dataset or "simple_" in dataset:
        structure = "simple"
        template = "the_subj subj_main"
    elif "nounpp.json" in dataset or "nounpp_" in dataset:
        structure = "nounpp"
        template = "the_subj subj_main prep the_dist subj_dist"

    if structure is None:
        return {}
    
    annotations = {}

    # Iterate through words in the template and input. Get token spans
    curr_token = 0
    for template_word, word in zip(template.split(), data["clean_prefix"].split()):
        if word != "The":
            word = " " + word
        word_tok = model.tokenizer(word, return_tensors="pt", padding=False).input_ids
        num_tokens = word_tok.shape[1]
        span = (curr_token, curr_token + num_tokens-1)
        curr_token += num_tokens
        annotations[template_word] = span
    
    return annotations


def load_submodule(model, submodule_str):
    return eval(submodule_str)

    if "." not in submodule_str:
        return getattr(model, submodule_str)
    
    submodules = submodule_str.split(".")
    curr_module = None
    for module in submodules:
        if module == "model":
            continue
        if curr_module is None:
            curr_module = getattr(model, module)
            continue
        curr_module = getattr(curr_module, module)
    return curr_module


def submodule_type_to_name(submodule_type):
    if submodule_type == "mlp":
        return "model.gpt_neox.layers[{}].mlp"
    elif submodule_type == "attn":
        return "model.gpt_neox.layers[{}].attention"
    elif submodule_type.startswith("resid"):
        return "model.gpt_neox.layers[{}]"
    raise ValueError("Unrecognized submodule type. Please select from {mlp, attn, resid}")

def submodule_name_to_type(submod_name):
    if "attention" in submod_name:
        submod_type = "attn"
    elif "mlp" in submod_name:
        submod_type = "mlp"
    elif len(submod_name.split(".")) == 4:
        submod_type = "resid"
    else:
        raise ValueError(f"No submodule type found in submodule name: {submod_name}")
    return submod_type


def submodule_name_to_type_layer(submod_name):
    layer_match = re.search(r"layers\.(\d+)\.", submod_name) # TODO Generalize for other models. This search string is Pythia-specific.
    resid_match = re.search(r"layers\.(\d+)$", submod_name)
    if layer_match:
        submod_layer = int(layer_match.group(1))
    elif resid_match:
        submod_layer = int(resid_match.group(1))
    else:
        raise ValueError(f"No layer number found in submodule name: {submod_name}")
    
    submod_type = submodule_name_to_type(submod_name)
    return submod_layer, submod_type


def load_dictionary(model, submodule_layer, submodule_object, submodule_type, dict_cfg):
        dict_id = "5" # if submodule_type != "attn" else "1"
        dict_path = os.path.join(dict_cfg.dir,
                                 f"{submodule_type}_out_layer{submodule_layer}",
                                 f"{dict_id}_{dict_cfg.size}/ae.pt")
        try:
            submodule_width = submodule_object.out_features
        except AttributeError:
            # is residual. need to load model to get this
            with model.trace("test"), t.inference_mode():
                hidden_states = submodule_object.output.save()
            hidden_states = hidden_states.value
            if isinstance(hidden_states, tuple):
                hidden_states = hidden_states[0]
            submodule_width = hidden_states.shape[2]
        autoencoder = AutoEncoder(submodule_width, dict_cfg.size).cuda()
        # TODO: add support for both of these cases to the `load_state_dict` method
        try:
            autoencoder.load_state_dict(t.load(dict_path))
        except TypeError:
            autoencoder.load_state_dict(t.load(dict_path).state_dict())
        return autoencoder


<<<<<<< HEAD
def load_submodule_and_dictionary(model, submod_name, dict_cfg: DictionaryCfg):
    submod_layer, submod_type = submodule_name_to_type_layer(submod_name)
    submodule = load_submodule(model, submod_name)
    dictionary = load_dictionary(model, submod_layer, submodule, submod_type, dict_cfg)
    return submodule, dictionary

def load_submodules_and_dictionaries(
    model,
    use_attn,
    use_mlp,
    use_resid,
    dict_path="/share/projects/dictionary_circuits/autoencoders/pythia-70m-deduped",
    dict_size=512 * 64,
    dict_run_name="5_32768",
    device="cuda:0",
    ):
    """
    Load submodules and dictionaries from a model and dictionary path.
    Respect topolological order of submodules.
    We do not use from functions above for readability.
    """
    submodules = []
    submodule_names = {}
    dictionaries = {}
    for layer in range(len(model.gpt_neox.layers)):
        if use_attn:    
            submodule = model.gpt_neox.layers[layer].attention
            submodule_names[submodule] = f'attn{layer}'
            submodules.append(submodule)
            ae = AutoEncoder(model.config.hidden_size, dict_size).to(device)
            path = os.path.join(dict_path, f"attn_out_layer{layer}/{dict_run_name}/ae.pt")
            ae.load_state_dict(t.load(path))
            dictionaries[submodule] = ae

        if use_mlp:    
            submodule = model.gpt_neox.layers[layer].mlp
            submodule_names[submodule] = f'mlp{layer}'
            submodules.append(submodule)
            ae = AutoEncoder(model.config.hidden_size, dict_size).to(device)
            path = os.path.join(dict_path, f"mlp_out_layer{layer}/{dict_run_name}/ae.pt")
            ae.load_state_dict(t.load(path))
            dictionaries[submodule] = ae

        if use_resid:
            submodule = model.gpt_neox.layers[layer]
            submodule_names[submodule] = f'resid{layer}'
            submodules.append(submodule)
            ae = AutoEncoder(model.config.hidden_size, dict_size).to(device)
            path = os.path.join(dict_path, f"resid_out_layer{layer}/{dict_run_name}/ae.pt")
            ae.load_state_dict(t.load(path))
            dictionaries[submodule] = ae
    return submodules, submodule_names, dictionaries
=======
def load_submodule_and_dictionary(model: LanguageModel, submod_name: str, dict_cfg: DictionaryCfg):
        submod_layer, submod_type = submodule_name_to_type_layer(submod_name)
        submodule = load_submodule(model, submod_name)
        dictionary = load_dictionary(model, submod_layer, submodule, submod_type, dict_cfg)
        return submodule, dictionary

def load_submodules_and_dictionaries_from_generic(model: LanguageModel, submod_names_generic: list, dict_cfg: DictionaryCfg):
    num_layers = model.config.num_hidden_layers
    all_submodule_names, all_submodules, all_dictionaries = [], [], []
    for layer in range(num_layers):
        submodule_names_layer, submodules_layer, dictionaries_layer = [], [], []
        for submodule_name in submod_names_generic:
            submodule_name = submodule_name.format(str(layer))
            submodule, dictionary = load_submodule_and_dictionary(model, submodule_name, dict_cfg)
            submodule_names_layer.append(submodule_name)
            submodules_layer.append(submodule)
            dictionaries_layer.append(dictionary)
        all_submodule_names.append(submodule_names_layer)
        all_submodules.append(submodules_layer)
        all_dictionaries.append(dictionaries_layer)
    return all_submodule_names, all_submodules, all_dictionaries

def load_submodules_from_generic(model: LanguageModel, submod_names_generic: list):
    num_layers = model.config.num_hidden_layers
    all_submodules = []
    for layer in range(num_layers):
        submodules_layer = []
        for submodule_name in submod_names_generic:
            submodule_name = submodule_name.format(str(layer))
            submodule = load_submodule(model, submodule_name)
            submodules_layer.append(submodule)
        all_submodules.append(submodules_layer)
    return all_submodules
>>>>>>> f060fd34
<|MERGE_RESOLUTION|>--- conflicted
+++ resolved
@@ -224,60 +224,6 @@
         return autoencoder
 
 
-<<<<<<< HEAD
-def load_submodule_and_dictionary(model, submod_name, dict_cfg: DictionaryCfg):
-    submod_layer, submod_type = submodule_name_to_type_layer(submod_name)
-    submodule = load_submodule(model, submod_name)
-    dictionary = load_dictionary(model, submod_layer, submodule, submod_type, dict_cfg)
-    return submodule, dictionary
-
-def load_submodules_and_dictionaries(
-    model,
-    use_attn,
-    use_mlp,
-    use_resid,
-    dict_path="/share/projects/dictionary_circuits/autoencoders/pythia-70m-deduped",
-    dict_size=512 * 64,
-    dict_run_name="5_32768",
-    device="cuda:0",
-    ):
-    """
-    Load submodules and dictionaries from a model and dictionary path.
-    Respect topolological order of submodules.
-    We do not use from functions above for readability.
-    """
-    submodules = []
-    submodule_names = {}
-    dictionaries = {}
-    for layer in range(len(model.gpt_neox.layers)):
-        if use_attn:    
-            submodule = model.gpt_neox.layers[layer].attention
-            submodule_names[submodule] = f'attn{layer}'
-            submodules.append(submodule)
-            ae = AutoEncoder(model.config.hidden_size, dict_size).to(device)
-            path = os.path.join(dict_path, f"attn_out_layer{layer}/{dict_run_name}/ae.pt")
-            ae.load_state_dict(t.load(path))
-            dictionaries[submodule] = ae
-
-        if use_mlp:    
-            submodule = model.gpt_neox.layers[layer].mlp
-            submodule_names[submodule] = f'mlp{layer}'
-            submodules.append(submodule)
-            ae = AutoEncoder(model.config.hidden_size, dict_size).to(device)
-            path = os.path.join(dict_path, f"mlp_out_layer{layer}/{dict_run_name}/ae.pt")
-            ae.load_state_dict(t.load(path))
-            dictionaries[submodule] = ae
-
-        if use_resid:
-            submodule = model.gpt_neox.layers[layer]
-            submodule_names[submodule] = f'resid{layer}'
-            submodules.append(submodule)
-            ae = AutoEncoder(model.config.hidden_size, dict_size).to(device)
-            path = os.path.join(dict_path, f"resid_out_layer{layer}/{dict_run_name}/ae.pt")
-            ae.load_state_dict(t.load(path))
-            dictionaries[submodule] = ae
-    return submodules, submodule_names, dictionaries
-=======
 def load_submodule_and_dictionary(model: LanguageModel, submod_name: str, dict_cfg: DictionaryCfg):
         submod_layer, submod_type = submodule_name_to_type_layer(submod_name)
         submodule = load_submodule(model, submod_name)
@@ -310,5 +256,4 @@
             submodule = load_submodule(model, submodule_name)
             submodules_layer.append(submodule)
         all_submodules.append(submodules_layer)
-    return all_submodules
->>>>>>> f060fd34
+    return all_submodules