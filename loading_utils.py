--- conflicted
+++ resolved
@@ -25,22 +25,6 @@
         self.dict_id_mlp_out = dict_id_mlp_out
         self.dict_id_resid_out = dict_id_resid_out
 
-<<<<<<< HEAD
-def load_examples(dataset, num_examples, model, seed=12, pad_to_length=16):
-        examples = []
-        dataset_items = open(dataset).readlines()
-        random.seed(seed)
-        random.shuffle(dataset_items)
-        for line in dataset_items:
-            data = json.loads(line)
-            clean_prefix = model.tokenizer(data["clean_prefix"], return_tensors="pt", padding=False).input_ids
-            patch_prefix = model.tokenizer(data["patch_prefix"], return_tensors="pt", padding=False).input_ids
-            clean_answer = model.tokenizer(data["clean_answer"], return_tensors="pt", padding=False).input_ids
-            patch_answer = model.tokenizer(data["patch_answer"], return_tensors="pt", padding=False).input_ids
-            if clean_prefix.shape[1] != patch_prefix.shape[1]:
-                continue
-            if clean_answer.shape[1] != 1 or patch_answer.shape[1] != 1:
-=======
 
 def load_examples(dataset, num_examples, model, seed=12, pad_to_length=None, length=None):
     examples = []
@@ -68,7 +52,6 @@
             model.tokenizer.padding_side = 'right' # TODO: move this after model initialization
             pad_length = pad_to_length - prefix_length_wo_pad
             if pad_length < 0:  # example too long
->>>>>>> 05cddc1b
                 continue
             # left padding: reverse, right-pad, reverse
             clean_prefix = t.flip(F.pad(t.flip(clean_prefix, (1,)), (0, pad_length), value=model.tokenizer.pad_token_id), (1,))
